--- conflicted
+++ resolved
@@ -1326,13 +1326,6 @@
 msgid "Waiting for"
 msgstr "Waiting for"
 
-<<<<<<< HEAD
-#: src/components/ProposalActionsModal/steps/StreamPaymentsDateDetailsStep/index.tsx
-msgid "We suggest adding a buffer between when you assume the proposal to be executed and when the stream begins."
-msgstr "We suggest adding a buffer between when you assume the proposal to be executed and when the stream begins."
-
-=======
->>>>>>> d91eaefb
 #: src/components/Documentation/index.tsx
 msgid "While settlement is most heavily incentivized for the winning bidder, it can be triggered by anyone, allowing the system to trustlessly auction Nouns as long as Ethereum is operational and there are interested bidders."
 msgstr "While settlement is most heavily incentivized for the winning bidder, it can be triggered by anyone, allowing the system to trustlessly auction Nouns as long as Ethereum is operational and there are interested bidders."
