msgid ""
msgstr ""
"POT-Creation-Date: 2022-04-27 06:39-0700\n"
"MIME-Version: 1.0\n"
"Content-Type: text/plain; charset=utf-8\n"
"Content-Transfer-Encoding: 8bit\n"
"X-Generator: @lingui/cli\n"
"Language: en-US\n"
"Project-Id-Version: \n"
"Report-Msgid-Bugs-To: \n"
"PO-Revision-Date: \n"
"Last-Translator: \n"
"Language-Team: \n"
"Plural-Forms: \n"

#: src/components/DynamicQuorumInfoModal/index.tsx
msgid "% of Nouns Currently Against"
msgstr "% of Nouns Currently Against"

#: src/components/Documentation/index.tsx
msgid "'Nounders' are the group of ten builders that initiated Nouns. Here are the Nounders:"
msgstr "'Nounders' are the group of ten builders that initiated Nouns. Here are the Nounders:"

#: src/components/ByLineHoverCard/index.tsx
msgid "... and {0} more"
msgstr "... and {0} more"

#: src/components/Documentation/index.tsx
msgid "100% of Noun auction proceeds are trustlessly sent to the treasury."
msgstr "100% of Noun auction proceeds are trustlessly sent to the treasury."

#: src/pages/Nounders/index.tsx
msgid "3.5 artists, 6.5 technologists"
msgstr "3.5 artists, 6.5 technologists"

#: src/pages/NotFound/index.tsx
msgid "404: This is not the person, place, or thing you're looking for..."
msgstr "404: This is not the person, place, or thing you're looking for..."

#: src/components/ProposalActionsModal/steps/SelectProposalActionStep/index.tsx
msgid "<0/><1>Guidelines</1><2/>• Do <3>NOT</3> request ETH to trade into USDC. Instead, request USDC directly.<4/>• Do <5>NOT</5> transfer funds externally to create an ETH or USDC stream. Instead, use the \"Stream Funds\" action.<6/><7>Supported Action Types</7><8/><9>• Transfer Funds: </9>Send a fixed amount of ETH or USDC.<10/><11>• Stream Funds: </11>Stream a fixed amount of WETH or USDC.<12/><13>• Function Call: </13>Call a contract function."
msgstr "<0/><1>Guidelines</1><2/>• Do <3>NOT</3> request ETH to trade into USDC. Instead, request USDC directly.<4/>• Do <5>NOT</5> transfer funds externally to create an ETH or USDC stream. Instead, use the \"Stream Funds\" action.<6/><7>Supported Action Types</7><8/><9>• Transfer Funds: </9>Send a fixed amount of ETH or USDC.<10/><11>• Stream Funds: </11>Stream a fixed amount of WETH or USDC.<12/><13>• Function Call: </13>Call a contract function."

#: src/components/profileEvent/event/DesktopTransferEvent/index.tsx
#~ msgid "<0/>Holder changed from<1><2/></1> to <3><4/></3>"
#~ msgstr "<0/>Holder changed from<1><2/></1> to <3><4/></3>"

#: src/components/profileEvent/event/DesktopNounWinEvent/index.tsx
#~ msgid "<0> Noun {0} </0>  won by <1><2/></1>"
#~ msgstr "<0> Noun {0} </0>  won by <1><2/></1>"

#: src/components/profileEvent/event/DesktopNounWinEvent/index.tsx
#: src/components/profileEvent/event/MobileNounWinEvent/index.tsx
msgid "<0> Noun {0} </0> sent to <1><2/></1>"
msgstr "<0> Noun {0} </0> sent to <1><2/></1>"

#: src/components/profileEvent/event/DesktopNounWinEvent/index.tsx
#: src/components/profileEvent/event/MobileNounWinEvent/index.tsx
msgid "<0> Noun {0} </0> won by <1><2/></1>"
msgstr "<0> Noun {0} </0> won by <1><2/></1>"

#: src/components/ByLineHoverCard/index.tsx
msgid "<0>Delegated Noun: </0>"
msgstr "<0>Delegated Noun: </0>"

#: src/components/ByLineHoverCard/index.tsx
msgid "<0>Delegated Nouns: </0>"
msgstr "<0>Delegated Nouns: </0>"

#: src/pages/Candidate/index.tsx
msgid "<0>Note: </0>This candidate is an update to <1>Proposal {0}</1>."
msgstr "<0>Note: </0>This candidate is an update to <1>Proposal {0}</1>."

#: src/pages/Candidate/index.tsx
msgid "<0>Note: </0>This proposal candidate has been proposed onchain."
msgstr "<0>Note: </0>This proposal candidate has been proposed onchain."

#: src/components/ProposalHeader/CandidateHeader.tsx
msgid "<0>Proposed by: </0><1>{proposerLink}</1>{transactionLink}"
msgstr "<0>Proposed by: </0><1>{proposerLink}</1>{transactionLink}"

#: src/components/ProposalHeader/index.tsx
#~ msgid "<0>Proposed by: </0><1>{proposer}</1><2>{proposedAtTransactionHash}</2>"
#~ msgstr "<0>Proposed by: </0><1>{proposer}</1><2>{proposedAtTransactionHash}</2>"

#: src/components/ProposalHeader/index.tsx
msgid "<0>Proposed by: </0><1>{proposer}</1>{transactionLink}"
msgstr "<0>Proposed by: </0><1>{proposer}</1>{transactionLink}"

#: src/components/ProposalActionsModal/steps/SelectProposalActionStep/index.tsx
#~ msgid "<0>Supported Action Types:</0><1/><2>• Transfer Funds: </2>Send a fixed amount of ETH or USDC.<3/><4>• Function Call: </4>Call a contract function."
#~ msgstr "<0>Supported Action Types:</0><1/><2>• Transfer Funds: </2>Send a fixed amount of ETH or USDC.<3/><4>• Function Call: </4>Call a contract function."

#: src/components/Proposals/index.tsx
msgid "About Proposal Candidates"
msgstr "About Proposal Candidates"

#: src/components/NounProfileVoteRow/index.tsx
#: src/components/profileEvent/eventData/ProposalVoteHeadline/index.tsx
msgid "Absent for"
msgstr "Absent for"

#: src/components/VoteCard/index.tsx
#: src/components/VoteModal/index.tsx
#: src/components/VoteSignals/VoteSignals.tsx
msgid "Abstain"
msgstr "Abstain"

#: src/components/VoteModal/index.tsx
#~ msgid "Abstain from voting on Prop {0}"
#~ msgstr "Abstain from voting on Prop {0}"

#: src/components/NounProfileVoteRow/index.tsx
msgid "Abstained on"
msgstr "Abstained on"

#: src/components/ExploreGrid/ExploreNounDetail/index.tsx
#: src/pages/Playground/index.tsx
msgid "Accessory"
msgstr "Accessory"

#: src/components/NounProfileVoteRow/index.tsx
#: src/components/ProposalStatus/index.tsx
#: src/components/ProposalStatusCopy/index.tsx
msgid "Active"
msgstr "Active"

#: src/components/ProfileActivityFeed/index.tsx
#: src/components/ProfileActivityFeed/index.tsx
msgid "Activity"
msgstr "Activity"

#: src/components/ProposalActionsModal/steps/FunctionCallReviewStep/index.tsx
#: src/pages/CreateCandidate/index.tsx
#: src/pages/CreateProposal/index.tsx
#: src/pages/EditCandidate/index.tsx
#: src/pages/EditProposal/index.tsx
msgid "Add Action"
msgstr "Add Action"

#: src/components/ProposalActionsModal/steps/SelectProposalActionStep/index.tsx
msgid "Add Action Details"
msgstr "Add Action Details"

#: src/components/ProposalActionsModal/steps/FunctionCallSelectFunctionStep/index.tsx
msgid "Add Arguments"
msgstr "Add Arguments"

#: src/components/ProposalActionsModal/steps/FunctionCallEnterArgsStep/index.tsx
#: src/components/ProposalActionsModal/steps/FunctionCallSelectFunctionStep/index.tsx
msgid "Add Function Call Arguments"
msgstr "Add Function Call Arguments"

#: src/components/ProposalActionsModal/steps/SelectProposalActionStep/index.tsx
msgid "Add Proposal Action"
msgstr "Add Proposal Action"

#: src/components/ProposalActionsModal/steps/StreamPaymentsPaymentDetailsStep/index.tsx
msgid "Add Stream Date Details"
msgstr "Add Stream Date Details"

#: src/components/ProposalActionsModal/steps/StreamPaymentsDateDetailsStep/index.tsx
#: src/components/ProposalActionsModal/steps/StreamPaymentsPaymentDetailsStep/index.tsx
#: src/components/ProposalActionsModal/steps/StreamPaymentsReviewStep/index.tsx
msgid "Add Streaming Payment Action"
msgstr "Add Streaming Payment Action"

#: src/components/ProposalActionsModal/steps/TransferFundsDetailsStep/index.tsx
#: src/components/ProposalActionsModal/steps/TransferFundsReviewStep/index.tsx
msgid "Add Transfer Funds Action"
msgstr "Add Transfer Funds Action"

#: src/components/ProposalTransactionFormModal/index.tsx
#~ msgid "Add a Proposal Transaction"
#~ msgstr "Add a Proposal Transaction"

#: src/components/CandidateSponsors/SubmitUpdateProposal.tsx
msgid "Add an optional message for the changes to the proposal"
msgstr "Add an optional message for the changes to the proposal"

#: src/components/AddNounsToForkModal/index.tsx
msgid "Add as many or as few of your Nouns as you’d like. Additional Nouns can be added during the escrow and forking periods."
msgstr "Add as many or as few of your Nouns as you’d like. Additional Nouns can be added during the escrow and forking periods."

#: src/pages/CreateProposal/index.tsx
#~ msgid "Add one or more proposal actions and describe your proposal for the community. The proposal cannot be modified after submission, so please verify all information before submitting. The voting period will begin after 2 days and last for 5 days."
#~ msgstr "Add one or more proposal actions and describe your proposal for the community. The proposal cannot be modified after submission, so please verify all information before submitting. The voting period will begin after 2 days and last for 5 days."

#: src/pages/CreateProposal/index.tsx
msgid "Add one or more proposal actions and describe your proposal for the community. The proposal cannot be modified after submission, so please verify all information before submitting. The voting period will begin after 5 days and last for 5 days."
msgstr "Add one or more proposal actions and describe your proposal for the community. The proposal cannot be modified after submission, so please verify all information before submitting. The voting period will begin after 5 days and last for 5 days."

#: src/pages/CreateProposal/index.tsx
#~ msgid "Add one or more transactions and describe your proposal for the community. The proposal cannot be modified after submission, so please verify all information before submitting. The voting period will begin after 2 1/3 days and last for 3 days."
#~ msgstr "Add one or more transactions and describe your proposal for the community. The proposal cannot be modified after submission, so please verify all information before submitting. The voting period will begin after 2 1/3 days and last for 3 days."

#: src/pages/CreateProposal/index.tsx
#~ msgid "Add one or more transactions and describe your proposal for the community. The proposal cannot modified after submission, so please verify all information before submitting. The voting period will begin after 2 1/3 days and last for 3 days."
#~ msgstr "Add one or more transactions and describe your proposal for the community. The proposal cannot modified after submission, so please verify all information before submitting. The voting period will begin after 2 1/3 days and last for 3 days."

#: src/components/VoteSignals/VoteSignals.tsx
msgid "Add your feedback"
msgstr "Add your feedback"

#: src/components/AddNounsToForkModal/index.tsx
msgid "Add {0} Noun{1} to escrow"
msgstr "Add {0} Noun{1} to escrow"

#: src/components/VoteSignals/VoteSignals.tsx
msgid "Adding your feedback"
msgstr "Adding your feedback"

#: src/components/ProposalActionsModal/steps/FunctionCallReviewStep/index.tsx
msgid "Address"
msgstr "Address"

#: src/components/ProposalTransactionFormModal/index.tsx
#~ msgid "Address (Callee or Recipient)"
#~ msgstr "Address (Callee or Recipient)"

#: src/components/VoteCard/index.tsx
msgid "Addresses"
msgstr "Addresses"

#: src/components/VoteCard/index.tsx
#: src/components/VoteModal/index.tsx
#: src/components/VoteSignals/VoteSignals.tsx
msgid "Against"
msgstr "Against"

#: src/components/NounderNounContent/index.tsx
msgid "All Noun auction proceeds are sent to the"
msgstr "All Noun auction proceeds are sent to the"

#: src/pages/Nounders/index.tsx
msgid "All Noun auction proceeds are sent to the Nouns DAO. For this reason, we, the project's founders (‘Nounders’) have chosen to compensate ourselves with Nouns. Every 10th noun for the first 5 years of the project will be sent to our multisig (5/10), where it will be vested and distributed to individual Nounders."
msgstr "All Noun auction proceeds are sent to the Nouns DAO. For this reason, we, the project's founders (‘Nounders’) have chosen to compensate ourselves with Nouns. Every 10th noun for the first 5 years of the project will be sent to our multisig (5/10), where it will be vested and distributed to individual Nounders."

#: src/components/Documentation/index.tsx
msgid "All Nouns are members of Nouns DAO."
msgstr "All Nouns are members of Nouns DAO."

#: src/pages/CreateProposal/index.tsx
#~ msgid "All Proposals"
#~ msgstr "All Proposals"

#: src/components/DelegationCandidateInfo/index.tsx
msgid "Already has"
msgstr "Already has"

#: src/components/ProposalActionsModal/steps/FunctionCallReviewStep/index.tsx
msgid "Arguments"
msgstr "Arguments"

#: src/components/Documentation/index.tsx
msgid "Artwork is generative and stored directly on-chain (not IPFS)."
msgstr "Artwork is generative and stored directly on-chain (not IPFS)."

#: src/components/ProposalActionsModal/steps/StreamPaymentsPaymentDetailsStep/index.tsx
msgid "At this time only USDC and WETH streams are supported"
msgstr "At this time only USDC and WETH streams are supported"

#: src/components/AuctionTimer/index.tsx
#: src/components/AuctionTimer/index.tsx
msgid "Auction ended"
msgstr "Auction ended"

#: src/components/AuctionTimer/index.tsx
msgid "Auction ends in"
msgstr "Auction ends in"

#: src/components/StreamWithdrawModal/index.tsx
msgid "Available to withdraw"
msgstr "Available to withdraw"

#: src/components/CandidateSponsors/OriginalSignature.tsx
#: src/pages/CreateProposal/index.tsx
msgid "Awaiting signature"
msgstr "Awaiting signature"

#: src/components/ProposalActionsModal/steps/FunctionCallEnterArgsStep/index.tsx
#: src/components/ProposalActionsModal/steps/FunctionCallReviewStep/index.tsx
#: src/components/ProposalActionsModal/steps/FunctionCallSelectFunctionStep/index.tsx
#: src/components/ProposalActionsModal/steps/StreamPaymentsDateDetailsStep/index.tsx
#: src/components/ProposalActionsModal/steps/StreamPaymentsPaymentDetailsStep/index.tsx
#: src/components/ProposalActionsModal/steps/StreamPaymentsReviewStep/index.tsx
#: src/components/ProposalActionsModal/steps/TransferFundsDetailsStep/index.tsx
#: src/components/ProposalActionsModal/steps/TransferFundsReviewStep/index.tsx
msgid "Back"
msgstr "Back"

#: src/components/ExploreGrid/ExploreNounDetail/index.tsx
#: src/pages/Playground/index.tsx
msgid "Background"
msgstr "Background"

#: src/components/Documentation/index.tsx
msgid "Because 100% of Noun auction proceeds are sent to Nouns DAO, Nounders have chosen to compensate themselves with Nouns. Every 10th Noun for the first 5 years of the project (Noun ids #0, #10, #20, #30 and so on) will be automatically sent to the Nounder's multisig to be vested and shared among the founding members of the project."
msgstr "Because 100% of Noun auction proceeds are sent to Nouns DAO, Nounders have chosen to compensate themselves with Nouns. Every 10th Noun for the first 5 years of the project (Noun ids #0, #10, #20, #30 and so on) will be automatically sent to the Nounder's multisig to be vested and shared among the founding members of the project."

#: src/pages/CreateCandidate/index.tsx
#: src/pages/CreateProposal/index.tsx
#: src/pages/EditCandidate/index.tsx
#: src/pages/EditProposal/index.tsx
msgid "Because this proposal contains a USDC fund transfer action we've added an additional ETH transaction to refill the TokenBuyer contract. This action allows to DAO to continue to trustlessly acquire USDC to fund proposals like this."
msgstr "Because this proposal contains a USDC fund transfer action we've added an additional ETH transaction to refill the TokenBuyer contract. This action allows to DAO to continue to trustlessly acquire USDC to fund proposals like this."

#: src/components/NounsIntroSection/index.tsx
msgid "Behold, an infinite work of art! Nouns is a community-owned brand that makes a positive impact by funding ideas and fostering collaboration. From collectors and technologists, to non-profits and brands, Nouns is for everyone."
msgstr "Behold, an infinite work of art! Nouns is a community-owned brand that makes a positive impact by funding ideas and fostering collaboration. From collectors and technologists, to non-profits and brands, Nouns is for everyone."

#: src/components/Bid/index.tsx
#: src/components/Bid/index.tsx
msgid "Bid"
msgstr "Bid"

#: src/components/NounInfoCard/index.tsx
msgid "Bid history"
msgstr "Bid history"

#: src/components/Bid/index.tsx
msgid "Bid was placed successfully!"
msgstr "Bid was placed successfully!"

#: src/components/NounInfoCard/index.tsx
msgid "Bids"
msgstr "Bids"

#: src/components/BidHistoryModal/index.tsx
msgid "Bids for"
msgstr "Bids for"

#: src/components/BidHistoryModal/index.tsx
msgid "Bids will appear here"
msgstr "Bids will appear here"

#: src/components/ExploreGrid/ExploreNounDetail/index.tsx
#: src/pages/Playground/index.tsx
msgid "Body"
msgstr "Body"

#: src/components/NounHoverCard/index.tsx
#: src/components/NounInfoRowBirthday/index.tsx
msgid "Born"
msgstr "Born"

#: src/components/NounsIntroSection/index.tsx
msgid "Build With Nouns. Get Funded."
msgstr "Build With Nouns. Get Funded."

#: src/components/StreamWithdrawModal/index.tsx
msgid "Cancel"
msgstr "Cancel"

#: src/pages/Candidate/index.tsx
msgid "Cancel candidate"
msgstr "Cancel candidate"

#: src/components/NounProfileVoteRow/index.tsx
#: src/components/ProposalStatus/index.tsx
#: src/components/ProposalStatusCopy/index.tsx
msgid "Canceled"
msgstr "Canceled"

#: src/components/ProposalEditor/index.tsx
msgid "Candidate"
msgstr "Candidate"

#: src/pages/EditCandidate/index.tsx
msgid "Candidate updated!"
msgstr "Candidate updated!"

#: src/components/NavBar/index.tsx
#: src/components/NavBar/index.tsx
msgid "Candidates"
msgstr "Candidates"

#: src/components/Proposals/index.tsx
msgid "Candidates submitted by community members will appear here."
msgstr "Candidates submitted by community members will appear here."

#: src/components/VoteModal/index.tsx
#~ msgid "Cast 1 vote against Prop {0}"
#~ msgstr "Cast 1 vote against Prop {0}"

#: src/components/VoteModal/index.tsx
#~ msgid "Cast 1 vote for Prop {0}"
#~ msgstr "Cast 1 vote for Prop {0}"

#: src/components/VoteModal/index.tsx
#~ msgid "Cast {0} votes against Prop {1}"
#~ msgstr "Cast {0} votes against Prop {1}"

#: src/components/VoteModal/index.tsx
#~ msgid "Cast {0} votes for Prop {1}"
#~ msgstr "Cast {0} votes for Prop {1}"

#: src/components/ChangeDelegatePannel/index.tsx
msgid "Change"
msgstr "Change"

#: src/components/CandidateSponsors/SelectSponsorsToPropose.tsx
msgid "Choose sponsors"
msgstr "Choose sponsors"

#: src/components/WalletConnectModal/index.tsx
msgid "Clear WalletConnect Data"
msgstr "Clear WalletConnect Data"

#: src/components/ChangeDelegatePannel/index.tsx
#: src/components/ChangeDelegatePannel/index.tsx
#: src/components/CurrentDelegatePannel/index.tsx
#: src/components/ProposalActionsModal/steps/SelectProposalActionStep/index.tsx
msgid "Close"
msgstr "Close"

#: src/components/Documentation/index.tsx
msgid "Compound Governance"
msgstr "Compound Governance"

#: src/components/NavWallet/WalletConnectButton/index.tsx
msgid "Connect"
msgstr "Connect"

#: src/components/ProposalHeader/CandidateHeader.tsx
#: src/components/ProposalHeader/index.tsx
msgid "Connect a wallet to vote."
msgstr "Connect a wallet to vote."

#: src/components/Proposals/index.tsx
msgid "Connect wallet to make a proposal."
msgstr "Connect wallet to make a proposal."

#: src/components/WalletConnectModal/index.tsx
msgid "Connect your wallet"
msgstr "Connect your wallet"

#: src/components/Documentation/index.tsx
msgid "Consequently, the Nouns Foundation anticipates being the steward of the veto power until Nouns DAO is ready to implement an alternative, and therefore wishes to clarify the conditions under which it would exercise this power."
msgstr "Consequently, the Nouns Foundation anticipates being the steward of the veto power until Nouns DAO is ready to implement an alternative, and therefore wishes to clarify the conditions under which it would exercise this power."

#: src/components/CreateProposalButton/index.tsx
#: src/pages/CreateProposal/index.tsx
msgid "Create Proposal"
msgstr "Create Proposal"

#: src/pages/CreateCandidate/index.tsx
msgid "Create Proposal Candidate"
msgstr "Create Proposal Candidate"

#: src/components/CreateCandidateButton/index.tsx
msgid "Create proposal candidate"
msgstr "Create proposal candidate"

#: src/components/Documentation/index.tsx
msgid "CryptoPunks"
msgstr "CryptoPunks"

#: src/components/Documentation/index.tsx
<<<<<<< HEAD
#~ msgid "Cryptopunks"
#~ msgstr "Cryptopunks"
=======
msgid "CryptoPunks"
msgstr "CryptoPunks"
>>>>>>> b2e9b9e7

#: src/components/CurrentDelegatePannel/index.tsx
msgid "Current Delegate"
msgstr "Current"

#: src/pages/Vote/index.tsx
#~ msgid "Current Quorum"
#~ msgstr "Current Quorum"

#: src/pages/Vote/index.tsx
msgid "Current Threshold"
msgstr "Current Threshold"

#: src/components/CurrentBid/index.tsx
msgid "Current bid"
msgstr "Current bid"

#: src/components/NavBar/index.tsx
msgid "DAO"
msgstr "DAO"

#: src/components/Documentation/index.tsx
msgid "Daily Auctions"
msgstr "Daily Auctions"

#: src/components/NounProfileVoteRow/index.tsx
#: src/components/ProposalStatus/index.tsx
#: src/components/ProposalStatusCopy/index.tsx
msgid "Defeated"
msgstr "Defeated"

#: src/components/Proposals/index.tsx
#: src/components/Proposals/index.tsx
#: src/components/Proposals/index.tsx
#: src/components/Winner/index.tsx
#: src/components/Winner/index.tsx
msgid "Delegate"
msgstr "Delegate"

#: src/components/ChangeDelegatePannel/index.tsx
msgid "Delegate Update Failed"
msgstr "Delegate Update Failed"

#: src/components/ChangeDelegatePannel/index.tsx
msgid "Delegate Updated!"
msgstr "Delegate Updated!"

#: src/components/profileEvent/event/MobileDelegationEvent/index.tsx
msgid "Delegate changed from<0><1/></0> to <2><3/></2>"
msgstr "Delegate changed from<0><1/></0> to <2><3/></2>"

#: src/components/ChangeDelegatePannel/index.tsx
msgid "Delegate {availableVotes} Vote"
msgstr "Delegate {availableVotes} Vote"

#: src/components/ChangeDelegatePannel/index.tsx
msgid "Delegate {availableVotes} Votes"
msgstr "Delegate {availableVotes} Votes"

#: src/components/CurrentDelegatePannel/index.tsx
msgid "Delegation"
msgstr "Delegation"

#: src/pages/Fork/DeployForkButton.tsx
msgid "Deploy Fork"
msgstr "Deploy Fork"

#: src/pages/Fork/DeployForkButton.tsx
msgid "Deploy Nouns fork"
msgstr "Deploy Nouns fork"

#: src/pages/Fork/DeployForkButton.tsx
msgid "Deploying a Nouns fork and beginning the forking period"
msgstr "Deploying a Nouns fork and beginning the forking period"

#: src/components/ProposalContent/ProposalCandidateContent.tsx
#: src/components/ProposalContent/index.tsx
#: src/pages/CandidateHistoryPage/index.tsx
#: src/pages/ProposalHistory/index.tsx
msgid "Description"
msgstr "Description"

#: src/components/CandidateSponsors/OriginalSignature.tsx
msgid "Did not re-sign"
msgstr "Did not re-sign"

#: src/components/NavWallet/index.tsx
msgid "Disconnect"
msgstr "Disconnect"

#: src/components/Footer/index.tsx
#~ msgid "Discord"
#~ msgstr "Discord"

#: src/components/NavBar/index.tsx
msgid "Discourse"
msgstr "Discourse"

#: src/components/NavBar/index.tsx
msgid "Docs"
msgstr "Docs"

#: src/components/NounsIntroSection/index.tsx
msgid "Download the Free iOS App"
msgstr "Download the Free iOS App"

#: src/components/DynamicQuorumInfoModal/index.tsx
#~ msgid "Dynamic Quorum"
#~ msgstr "Dynamic Quorum"

#: src/components/DynamicQuorumInfoModal/index.tsx
msgid "Dynamic Threshold"
msgstr "Dynamic Threshold"

#: src/components/Banner/index.tsx
msgid "EVERY DAY,"
msgstr "EVERY DAY,"

#: src/components/Documentation/index.tsx
msgid "Each time an auction is settled, the settlement transaction will also cause a new Noun to be minted and a new 24 hour auction to begin."
msgstr "Each time an auction is settled, the settlement transaction will also cause a new Noun to be minted and a new 24 hour auction to begin."

#: src/pages/Candidate/index.tsx
msgid "Edit"
msgstr "Edit"

#: src/pages/EditProposal/index.tsx
msgid "Edit Proposal"
msgstr "Edit Proposal"

#: src/pages/EditCandidate/index.tsx
msgid "Edit Proposal Candidate"
msgstr "Edit Proposal Candidate"

#: src/pages/Candidate/index.tsx
msgid "Editing a proposal candidate will clear any previous sponsors and require each sponsor to re-sign"
msgstr "Editing a proposal candidate will clear any previous sponsors and require each sponsor to re-sign"

#: src/pages/EditCandidate/index.tsx
#: src/pages/EditProposal/index.tsx
msgid "Editing a proposal will clear all previous feedback"
msgstr "Editing a proposal will clear all previous feedback"

#: src/pages/Vote/index.tsx
msgid "Ended"
msgstr "Ended"

#: src/components/ProposalActionsModal/steps/StreamPaymentsReviewStep/index.tsx
msgid "Ending on"
msgstr "Ending on"

#: src/pages/Vote/index.tsx
msgid "Ends"
msgstr "Ends"

#: src/components/AuctionTimer/index.tsx
msgid "Ends on"
msgstr "Ends on"

#: src/components/Proposals/index.tsx
#: src/hooks/useGetCountDownCopy.tsx
msgid "Ends {0}"
msgstr "Ends {0}"

#: src/components/ChangeDelegatePannel/index.tsx
msgid "Enter the Ethereum address or ENS name of the account you would like to delegate your votes to."
msgstr "Enter the Ethereum address or ENS name of the account you would like to delegate your votes to."

#: src/components/Bid/index.tsx
#: src/components/Bid/index.tsx
#: src/components/VoteModal/index.tsx
#: src/components/VoteSignals/VoteSignals.tsx
#: src/pages/Candidate/index.tsx
#: src/pages/CreateCandidate/index.tsx
#: src/pages/CreateProposal/index.tsx
#: src/pages/EditCandidate/index.tsx
#: src/pages/EditProposal/index.tsx
#: src/pages/EditProposal/index.tsx
#: src/pages/EditProposal/index.tsx
#: src/pages/EditProposal/index.tsx
#: src/pages/Vote/index.tsx
msgid "Error"
msgstr "Error"

#: src/components/NounInfoRowBirthday/index.tsx
msgid "Error fetching Noun birthday"
msgstr "Error fetching Noun birthday"

#: src/components/Footer/index.tsx
#: src/components/NounInfoCard/index.tsx
msgid "Etherscan"
msgstr "Etherscan"

#: src/components/NounsIntroSection/index.tsx
msgid "Every new Noun pushed right to your pocket! View the current auction, remix your own Noun, and explore the entire history directly from the app."
msgstr "Every new Noun pushed right to your pocket! View the current auction, remix your own Noun, and explore the entire history directly from the app."

#: src/pages/Vote/index.tsx
msgid "Execute"
msgstr "Execute"

#: src/components/NounProfileVoteRow/index.tsx
#: src/components/ProposalStatus/index.tsx
#: src/components/ProposalStatusCopy/index.tsx
msgid "Executed"
msgstr "Executed"

#: src/components/NounProfileVoteRow/index.tsx
#: src/components/ProposalStatus/index.tsx
#: src/components/ProposalStatusCopy/index.tsx
msgid "Expired"
msgstr "Expired"

#: src/components/Proposals/index.tsx
#: src/hooks/useGetCountDownCopy.tsx
msgid "Expires {0}"
msgstr "Expires {0}"

#: src/components/ExploreGrid/ExploreNav/index.tsx
#: src/pages/Playground/index.tsx
msgid "Explore"
msgstr "Explore"

#: src/components/Banner/index.tsx
msgid "FOREVER."
msgstr "FOREVER."

#: src/pages/Vote/index.tsx
msgid "Failed to fetch"
msgstr "Failed to fetch"

#: src/components/ProfileActivityFeed/index.tsx
msgid "Failed to fetch Noun activity history"
msgstr "Failed to fetch Noun activity history"

#: src/components/Holder/index.tsx
#: src/components/NounInfoRowHolder/index.tsx
msgid "Failed to fetch Noun info"
msgstr "Failed to fetch Noun info"

#: src/components/VoteCard/index.tsx
#: src/components/VoteModal/index.tsx
#: src/components/VoteSignals/VoteSignals.tsx
msgid "For"
msgstr "For"

#: src/components/NounderNounContent/index.tsx
msgid "For this reason, we, the project's founders (‘Nounders’) have chosen to compensate ourselves with Nouns. Every 10th Noun for the first 5 years of the project will be sent to our multisig (5/10), where it will be vested and distributed to individual Nounders."
msgstr "For this reason, we, the project's founders (‘Nounders’) have chosen to compensate ourselves with Nouns. Every 10th Noun for the first 5 years of the project will be sent to our multisig (5/10), where it will be vested and distributed to individual Nounders."

#: src/components/NavBar/index.tsx
#: src/components/NavBar/index.tsx
#: src/pages/Forks/index.tsx
msgid "Fork"
msgstr "Fork"

#: src/pages/Fork/index.tsx
msgid "Fork Nouns DAO"
msgstr "Fork Nouns DAO"

#: src/pages/Forks/index.tsx
msgid "Forking is the crypto-native way for groups of token holders to exit together into a new instance of their protocol, resulting in maximal conservation of momentum in the ecosystem."
msgstr "Forking is the crypto-native way for groups of token holders to exit together into a new instance of their protocol, resulting in maximal conservation of momentum in the ecosystem."

#: src/components/Footer/index.tsx
msgid "Forums"
msgstr "Forums"

#: src/components/ProposalActionsModal/steps/FunctionCallReviewStep/index.tsx
msgid "Function"
msgstr "Function"

#: src/components/ProposalTransactionFormModal/index.tsx
#~ msgid "Function (Optional)"
#~ msgstr "Function (Optional)"

#: src/components/VoteModal/index.tsx
msgid "Gas spent on voting will be refunded to you."
msgstr "Gas spent on voting will be refunded to you."

#: src/pages/Playground/index.tsx
msgid "Generate Nouns"
msgstr "Generate Nouns"

#: src/components/Winner/index.tsx
#: src/components/Winner/index.tsx
msgid "Get Involved"
msgstr "Get Involved"

#: src/components/ExploreGrid/ExploreNounDetail/index.tsx
#: src/pages/Playground/index.tsx
msgid "Glasses"
msgstr "Glasses"

#: src/pages/Forks/index.tsx
#: src/pages/Governance/index.tsx
msgid "Governance"
msgstr "Governance"

#: src/components/Documentation/index.tsx
msgid "Governance ‘Slow Start’"
msgstr "Governance ‘Slow Start’"

#: src/components/DelegationCandidateInfo/index.tsx
msgid "Has"
msgstr "Has"

#: src/components/ExploreGrid/ExploreNounDetail/index.tsx
#: src/pages/Playground/index.tsx
msgid "Head"
msgstr "Head"

#: src/components/Holder/index.tsx
#: src/components/NounHoverCard/index.tsx
msgid "Held by"
msgstr "Held by"

#: src/components/AuctionActivity/index.tsx
msgid "Help mint the next Noun"
msgstr "Help mint the next Noun"

#: src/components/profileEvent/event/DesktopTransferEvent/index.tsx
msgid "Holder changed from <0><1/></0> to <2><3/></2>"
msgstr "Holder changed from <0><1/></0> to <2><3/></2>"

#: src/components/profileEvent/event/MobileTransferEvent/index.tsx
msgid "Holder changed from<0><1/></0> to <2><3/></2>"
msgstr "Holder changed from<0><1/></0> to <2><3/></2>"

#: src/components/Documentation/index.tsx
#~ msgid "In addition to the precautions taken by Compound Governance, Nounders have given themselves a special veto right to ensure that no malicious proposals can be passed while the Noun supply is low. This veto right will only be used if an obviously harmful governance proposal has been passed, and is intended as a last resort."
#~ msgstr "In addition to the precautions taken by Compound Governance, Nounders have given themselves a special veto right to ensure that no malicious proposals can be passed while the Noun supply is low. This veto right will only be used if an obviously harmful governance proposal has been passed, and is intended as a last resort."

#: src/components/Bid/index.tsx
msgid "Insufficient bid amount 🤏"
msgstr "Insufficient bid amount 🤏"

#: src/components/ProposalActionsModal/steps/FunctionCallEnterArgsStep/index.tsx
msgid "Invalid Arguments"
msgstr "Invalid Arguments"

#: src/components/NavLocaleSwitcher/index.tsx
msgid "Language"
msgstr "Language"

#: src/components/NounderNounContent/index.tsx
msgid "Learn more"
msgstr "Learn more"

#: src/components/Documentation/index.tsx
msgid "Learn more below, or start creating Nouns off-chain using the {playgroundLink}."
msgstr "Learn more below, or start creating Nouns off-chain using the {playgroundLink}."

#: src/components/NounInfoRowHolder/index.tsx
msgid "Loading..."
msgstr "Loading..."

#: src/components/Proposals/index.tsx
msgid "Making a proposal requires {threshold} votes"
msgstr "Making a proposal requires {threshold} votes"

#: src/components/DynamicQuorumInfoModal/index.tsx
#~ msgid "More details on how dynamic quorum works can be found <0>here</0>."
#~ msgstr "More details on how dynamic quorum works can be found <0>here</0>."

#: src/components/DynamicQuorumInfoModal/index.tsx
msgid "More details on how the dynamic threshold works can be found <0>here</0>."
msgstr "More details on how the dynamic threshold works can be found <0>here</0>."

#: src/components/ProposalTransactionFormModal/index.tsx
#~ msgid "Next"
#~ msgstr "Next"

#: src/components/ProposalActionsModal/steps/FunctionCallEnterArgsStep/index.tsx
msgid "No arguments required"
msgstr "No arguments required"

#: src/components/Proposals/index.tsx
msgid "No candidates found"
msgstr "No candidates found"

#: src/components/Documentation/index.tsx
msgid "No explicit rules exist for attribute scarcity; all Nouns are equally rare."
msgstr "No explicit rules exist for attribute scarcity; all Nouns are equally rare."

#: src/components/Proposals/index.tsx
msgid "No proposals found"
msgstr "No proposals found"

#: src/components/ProposalActionsModal/steps/FunctionCallReviewStep/index.tsx
#: src/components/ProposalActionsModal/steps/FunctionCallReviewStep/index.tsx
#: src/components/ProposalActionsModal/steps/FunctionCallReviewStep/index.tsx
msgid "None"
msgstr "None"

#: src/pages/CreateCandidate/index.tsx
#: src/pages/CreateProposal/index.tsx
#: src/pages/EditCandidate/index.tsx
#: src/pages/EditCandidate/index.tsx
#: src/pages/EditProposal/index.tsx
#: src/pages/EditProposal/index.tsx
msgid "Note"
msgstr "Note"

#: src/pages/Governance/index.tsx
msgid "Noun"
msgstr "Noun"

#: src/components/Documentation/index.tsx
msgid "Noun Seeder Contract"
msgstr "Noun Seeder Contract"

#: src/components/Documentation/index.tsx
msgid "Noun Traits"
msgstr "Noun Traits"

#: src/components/CurrentDelegatePannel/index.tsx
msgid "Noun votes are not transferable, but are <0>delegatable</0>, which means you can assign your vote to someone else as long as you own your Noun."
msgstr "Noun votes are not transferable, but are <0>delegatable</0>, which means you can assign your vote to someone else as long as you own your Noun."

#: src/components/AuctionActivityNounTitle/index.tsx
msgid "Noun {0}"
msgstr "Noun {0}"

#: src/components/Documentation/index.tsx
msgid "Nounder distributions don't interfere with the cadence of 24 hour auctions. Nouns are sent directly to the Nounder's Multisig, and auctions continue on schedule with the next available Noun ID."
msgstr "Nounder distributions don't interfere with the cadence of 24 hour auctions. Nouns are sent directly to the Nounder's Multisig, and auctions continue on schedule with the next available Noun ID."

#: src/components/Documentation/index.tsx
msgid "Nounder's Reward"
msgstr "Nounder's Reward"

#: src/components/Documentation/index.tsx
msgid "Nounders receive rewards in the form of Nouns (10% of supply for first 5 years)."
msgstr "Nounders receive rewards in the form of Nouns (10% of supply for first 5 years)."

#: src/pages/Nounders/index.tsx
msgid "Nounders' Reward"
msgstr "Nounders' Reward"

#: src/pages/Governance/index.tsx
msgid "Nouns"
msgstr "Nouns"

#: src/components/NavBar/index.tsx
msgid "Nouns & Traits"
msgstr "Nouns & Traits"

#: src/components/NounInfoRowHolder/index.tsx
msgid "Nouns Auction House"
msgstr "Nouns Auction House"

#: src/components/Documentation/index.tsx
#: src/components/NounderNounContent/index.tsx
#: src/pages/Governance/index.tsx
msgid "Nouns DAO"
msgstr "Nouns DAO"

#: src/components/Documentation/index.tsx
msgid "Nouns DAO uses a fork of {compoundGovLink}."
msgstr "Nouns DAO uses a fork of {compoundGovLink}."

#: src/components/Documentation/index.tsx
msgid "Nouns DAO utilizes a fork of {compoundGovLink} and is the main governing body of the Nouns ecosystem. The Nouns DAO treasury receives 100% of ETH proceeds from daily Noun auctions. Each Noun is an irrevocable member of Nouns DAO and entitled to one vote in all governance matters. Noun votes are non-transferable (if you sell your Noun the vote goes with it) but delegatable, which means you can assign your vote to someone else as long as you own your Noun."
msgstr "Nouns DAO utilizes a fork of {compoundGovLink} and is the main governing body of the Nouns ecosystem. The Nouns DAO treasury receives 100% of ETH proceeds from daily Noun auctions. Each Noun is an irrevocable member of Nouns DAO and entitled to one vote in all governance matters. Noun votes are non-transferable (if you sell your Noun the vote goes with it) but delegatable, which means you can assign your vote to someone else as long as you own your Noun."

#: src/pages/Playground/index.tsx
msgid "Nouns Protocol"
msgstr "Nouns Protocol"

#: src/components/Documentation/index.tsx
msgid "Nouns are an experimental attempt to improve the formation of on-chain avatar communities. While projects such as {cryptopunksLink} have attempted to bootstrap digital community and identity, Nouns attempt to bootstrap identity, community, governance, and a treasury that can be used by the community."
msgstr "Nouns are an experimental attempt to improve the formation of on-chain avatar communities. While projects such as {cryptopunksLink} have attempted to bootstrap digital community and identity, Nouns attempt to bootstrap identity, community, governance, and a treasury that can be used by the community."

#: src/components/Documentation/index.tsx
msgid "Nouns are generated randomly based Ethereum block hashes. There are no 'if' statements or other rules governing Noun trait scarcity, which makes all Nouns equally rare. As of this writing, Nouns are made up of:"
msgstr "Nouns are generated randomly based Ethereum block hashes. There are no 'if' statements or other rules governing Noun trait scarcity, which makes all Nouns equally rare. As of this writing, Nouns are made up of:"

#: src/components/Documentation/index.tsx
msgid "Nouns are stored directly on Ethereum and do not utilize pointers to other networks such as IPFS. This is possible because Noun parts are compressed and stored on-chain using a custom run-length encoding (RLE), which is a form of lossless compression."
msgstr "Nouns are stored directly on Ethereum and do not utilize pointers to other networks such as IPFS. This is possible because Noun parts are compressed and stored on-chain using a custom run-length encoding (RLE), which is a form of lossless compression."

#: src/components/Documentation/index.tsx
msgid "Nouns artwork is in the {publicDomainLink}."
msgstr "Nouns artwork is in the {publicDomainLink}."

#: src/pages/Governance/index.tsx
#~ msgid "Nouns govern <0>Nouns DAO</0>. Nouns can vote on proposals or delegate their vote to a third party. A minimum of <1>{nounsRequired} {0}</1> is required to submit proposals."
#~ msgstr "Nouns govern <0>Nouns DAO</0>. Nouns can vote on proposals or delegate their vote to a third party. A minimum of <1>{nounsRequired} {0}</1> is required to submit proposals."

#: src/components/VoteSignals/VoteSignals.tsx
#: src/components/VoteSignals/VoteSignals.tsx
msgid "Nouns voters can cast voting signals to give proposers of pending proposals an idea of how they intend to vote and helpful guidance on proposal changes to change their vote."
msgstr "Nouns voters can cast voting signals to give proposers of pending proposals an idea of how they intend to vote and helpful guidance on proposal changes to change their vote."

#: src/components/DelegationCandidateInfo/index.tsx
msgid "Now has"
msgstr "Now has"

#: src/components/Banner/index.tsx
msgid "ONE NOUN,"
msgstr "ONE NOUN,"

#: src/pages/Vote/index.tsx
msgid "Objection only period"
msgstr "Objection only period"

#: src/components/ProposalStatus/index.tsx
msgid "Objection period"
msgstr "Objection period"

#: src/pages/Vote/index.tsx
msgid "Objection period triggered"
msgstr "Objection period triggered"

#: src/pages/Fork/ForkEvent.tsx
msgid "Offending proposal{0}"
msgstr "Offending proposal{0}"

#: src/components/Documentation/index.tsx
msgid "On-Chain Artwork"
msgstr "On-Chain Artwork"

#: src/components/CandidateSponsors/SignatureForm.tsx
msgid "Once a signed proposal is onchain, signers will need to wait until the proposal is queued or defeated before putting another proposal onchain."
msgstr "Once a signed proposal is onchain, signers will need to wait until the proposal is queued or defeated before putting another proposal onchain."

#: src/components/Documentation/index.tsx
msgid "One Noun is equal to one vote."
msgstr "One Noun is equal to one vote."

#: src/components/Documentation/index.tsx
msgid "One Noun is trustlessly auctioned every 24 hours, forever."
msgstr "One Noun is trustlessly auctioned every 24 hours, forever."

#: src/components/NounsIntroSection/index.tsx
msgid "One Noun, Every Day, Forever."
msgstr "One Noun, Every Day, Forever."

#: src/pages/Playground/index.tsx
msgid "Only 32x32 PNG images are accepted"
msgstr "Only 32x32 PNG images are accepted"

#: src/components/ProposalHeader/index.tsx
msgid "Only Nouns you owned or were delegated to you before {0} are eligible to vote."
msgstr "Only Nouns you owned or were delegated to you before {0} are eligible to vote."

#: src/pages/Vote/index.tsx
msgid "Only visible to you"
msgstr "Only visible to you"

#: src/components/NounProfileVoteRow/index.tsx
#: src/components/ProposalStatus/index.tsx
#: src/components/ProposalStatusCopy/index.tsx
msgid "Pending"
msgstr "Pending"

#: src/components/Bid/index.tsx
#: src/components/Bid/index.tsx
#: src/components/Bid/index.tsx
msgid "Place bid"
msgstr "Place bid"

#: src/components/Documentation/index.tsx
#: src/components/NavBar/index.tsx
#: src/pages/Playground/index.tsx
msgid "Playground"
msgstr "Playground"

#: src/components/Bid/index.tsx
msgid "Please place a bid higher than or equal to the minimum bid amount of {0} ETH"
msgstr "Please place a bid higher than or equal to the minimum bid amount of {0} ETH"

#: src/components/AddNounsToForkModal/index.tsx
#: src/components/AddNounsToForkModal/index.tsx
#: src/components/AddNounsToForkModal/index.tsx
#: src/components/AddNounsToForkModal/index.tsx
#: src/components/Bid/index.tsx
#: src/components/Bid/index.tsx
#: src/components/Bid/index.tsx
#: src/components/Bid/index.tsx
#: src/components/CandidateSponsors/SelectSponsorsToPropose.tsx
#: src/components/CandidateSponsors/SelectSponsorsToPropose.tsx
#: src/components/CandidateSponsors/SubmitUpdateProposal.tsx
#: src/components/CandidateSponsors/SubmitUpdateProposal.tsx
#: src/components/VoteModal/index.tsx
#: src/components/VoteModal/index.tsx
#: src/components/VoteSignals/VoteSignals.tsx
#: src/components/VoteSignals/VoteSignals.tsx
#: src/pages/Candidate/index.tsx
#: src/pages/Candidate/index.tsx
#: src/pages/CreateCandidate/index.tsx
#: src/pages/CreateCandidate/index.tsx
#: src/pages/CreateProposal/index.tsx
#: src/pages/CreateProposal/index.tsx
#: src/pages/EditCandidate/index.tsx
#: src/pages/EditCandidate/index.tsx
#: src/pages/EditProposal/index.tsx
#: src/pages/EditProposal/index.tsx
#: src/pages/EditProposal/index.tsx
#: src/pages/EditProposal/index.tsx
#: src/pages/EditProposal/index.tsx
#: src/pages/EditProposal/index.tsx
#: src/pages/EditProposal/index.tsx
#: src/pages/EditProposal/index.tsx
#: src/pages/Fork/DeployForkButton.tsx
#: src/pages/Fork/DeployForkButton.tsx
#: src/pages/Fork/DeployForkButton.tsx
#: src/pages/Fork/DeployForkButton.tsx
#: src/pages/Fork/WithdrawNounsButton.tsx
#: src/pages/Fork/WithdrawNounsButton.tsx
#: src/pages/Fork/WithdrawNounsButton.tsx
#: src/pages/Fork/WithdrawNounsButton.tsx
#: src/pages/Vote/index.tsx
#: src/pages/Vote/index.tsx
msgid "Please try again."
msgstr "Please try again."

#: src/components/ProposalEditor/index.tsx
msgid "Preview"
msgstr "Preview"

#: src/components/ProposalEditor/index.tsx
#~ msgid "Preview:"
#~ msgstr "Preview:"

#: src/components/NounsIntroSection/index.tsx
msgid "Prop House"
msgstr "Prop House"

#: src/components/ProposalEditor/index.tsx
msgid "Proposal"
msgstr "Proposal"

#: src/components/ProposalHeader/index.tsx
#: src/pages/CandidateHistoryPage/index.tsx
msgid "Proposal Candidate"
msgstr "Proposal Candidate"

#: src/pages/CreateCandidate/index.tsx
msgid "Proposal Candidate Created! <0/> <1>View the candidate</1>"
msgstr "Proposal Candidate Created! <0/> <1>View the candidate</1>"

#: src/pages/EditProposal/index.tsx
msgid "Proposal Candidate Created!<0/><1>View the candidate</1>"
msgstr "Proposal Candidate Created!<0/><1>View the candidate</1>"

#: src/pages/CreateProposal/index.tsx
#~ msgid "Proposal Created!"
#~ msgstr "Proposal Created!"

#: src/pages/CreateProposal/index.tsx
msgid "Proposal Created!<0/>"
msgstr "Proposal Created!<0/>"

#: src/pages/Vote/index.tsx
msgid "Proposal Executed!"
msgstr "Proposal Executed!"

#: src/pages/Vote/index.tsx
msgid "Proposal Queued!"
msgstr "Proposal Queued!"

#: src/pages/EditProposal/index.tsx
#: src/pages/EditProposal/index.tsx
#: src/pages/EditProposal/index.tsx
msgid "Proposal Updated!"
msgstr "Proposal Updated!"

#: src/components/Proposals/index.tsx
#: src/pages/CreateCandidate/index.tsx
msgid "Proposal candidates can be created by anyone. If a candidate receives enough signatures by Nouns voters, it can be promoted to a proposal."
msgstr "Proposal candidates can be created by anyone. If a candidate receives enough signatures by Nouns voters, it can be promoted to a proposal."

#: src/components/CandidateSponsors/index.tsx
msgid "Proposal candidates must meet the required Nouns vote threshold."
msgstr "Proposal candidates must meet the required Nouns vote threshold."

#: src/pages/Vote/index.tsx
msgid "Proposal functions"
msgstr "Proposal functions"

#: src/components/ProposalHeader/index.tsx
#: src/pages/ProposalHistory/index.tsx
msgid "Proposal {0}"
msgstr "Proposal {0}"

#: src/components/NavBar/index.tsx
msgid "Proposals"
msgstr "Proposals"

#: src/components/Proposals/index.tsx
msgid "Proposals submitted by community members will appear here."
msgstr "Proposals submitted by community members will appear here."

#: src/components/ProposalContent/ProposalCandidateContent.tsx
#: src/components/ProposalContent/index.tsx
#: src/pages/CandidateHistoryPage/index.tsx
#: src/pages/ProposalHistory/index.tsx
msgid "Proposed Transactions"
msgstr "Proposed Transactions"

#: src/pages/Candidate/index.tsx
msgid "Proposer functions"
msgstr "Proposer functions"

#: src/pages/Vote/index.tsx
msgid "Queue"
msgstr "Queue"

#: src/components/NounProfileVoteRow/index.tsx
#: src/components/ProposalStatus/index.tsx
#: src/components/ProposalStatusCopy/index.tsx
msgid "Queued"
msgstr "Queued"

#: src/pages/Vote/index.tsx
#~ msgid "Quorum"
#~ msgstr "Quorum"

#: src/components/CandidateSponsors/Signature.tsx
msgid "Re-signed"
msgstr "Re-signed"

#: src/components/VoteModal/index.tsx
msgid "Reason (Optional)"
msgstr "Reason (Optional)"

#: src/components/CandidateSponsors/Signature.tsx
msgid "Remove sponsorship"
msgstr "Remove sponsorship"

#: src/components/DynamicQuorumInfoModal/index.tsx
msgid "Required % of Nouns to Pass"
msgstr "Required % of Nouns to Pass"

#: src/components/ProposalActionsModal/steps/StreamPaymentsDateDetailsStep/index.tsx
msgid "Review Action Details"
msgstr "Review Action Details"

#: src/components/ProposalActionsModal/steps/FunctionCallReviewStep/index.tsx
msgid "Review Function Call Action"
msgstr "Review Function Call Action"

#: src/components/ProposalActionsModal/steps/StreamPaymentsReviewStep/index.tsx
msgid "Review Streaming Payment Action"
msgstr "Review Streaming Payment Action"

#: src/components/ProposalActionsModal/steps/TransferFundsReviewStep/index.tsx
msgid "Review Transfer Funds Action"
msgstr "Review Transfer Funds Action"

#: src/components/ProposalActionsModal/steps/FunctionCallEnterArgsStep/index.tsx
#: src/components/ProposalActionsModal/steps/TransferFundsDetailsStep/index.tsx
msgid "Review and Add"
msgstr "Review and Add"

#: src/components/LanguageSelectionModal/index.tsx
msgid "Select Language"
msgstr "Select Language"

#: src/components/CandidateSponsors/SelectSponsorsToPropose.tsx
msgid "Select signatures"
msgstr "Select signatures"

#: src/components/CandidateSponsors/SelectSponsorsToPropose.tsx
msgid "Select signatures to submit with your proposal. The total number of signatures must be greater than the proposal threshold of {0}."
msgstr "Select signatures to submit with your proposal. The total number of signatures must be greater than the proposal threshold of {0}."

#: src/components/AddNounsToForkModal/index.tsx
msgid "Set approval"
msgstr "Set approval"

#: src/components/Bid/index.tsx
msgid "Settle"
msgstr "Settle"

#: src/components/Bid/index.tsx
#: src/components/Bid/index.tsx
#: src/components/Bid/index.tsx
#: src/components/Bid/index.tsx
msgid "Settle Auction"
msgstr "Settle Auction"

#: src/components/SettleManuallyBtn/index.tsx
msgid "Settle manually"
msgstr "Settle manually"

#: src/components/Bid/index.tsx
msgid "Settled auction successfully!"
msgstr "Settled auction successfully!"

#: src/components/Documentation/index.tsx
msgid "Settlement of one auction kicks off the next."
msgstr "Settlement of one auction kicks off the next."

#: src/components/ProfileActivityFeed/index.tsx
#~ msgid "Show all {0} events"
#~ msgstr "Show all {0} events"

#: src/components/ProfileActivityFeedToggle/index.tsx
msgid "Show all {numEvents} events"
msgstr "Show all {numEvents} events"

#: src/components/ProfileActivityFeedToggle/index.tsx
msgid "Show fewer"
msgstr "Show fewer"

#: src/components/NavWallet/index.tsx
msgid "Sign out"
msgstr "Sign out"

#: src/components/CandidateSponsors/SignatureForm.tsx
msgid "Signature request"
msgstr "Signature request"

#: src/components/CandidateSponsors/index.tsx
msgid "Sponsoring a proposal requires at least one Noun vote"
msgstr "Sponsoring a proposal requires at least one Noun vote"

#: src/pages/Forks/index.tsx
msgid "Start a new fork"
msgstr "Start a new fork"

#: src/components/ProposalActionsModal/steps/StreamPaymentsReviewStep/index.tsx
msgid "Starting on"
msgstr "Starting on"

#: src/pages/Vote/index.tsx
msgid "Starts"
msgstr "Starts"

#: src/components/Proposals/index.tsx
#: src/hooks/useGetCountDownCopy.tsx
msgid "Starts {0}"
msgstr "Starts {0}"

#: src/components/ProposalActionsModal/steps/StreamPaymentsReviewStep/index.tsx
msgid "Stream"
msgstr "Stream"

#: src/components/StreamWithdrawModal/index.tsx
msgid "Streamed so far"
msgstr "Streamed so far"

#: src/components/ProposalActionsModal/steps/StreamPaymentsDateDetailsStep/index.tsx
msgid "Streams start and end at 00:00 UTC on selected dates."
msgstr "Streams start and end at 00:00 UTC on selected dates."

#: src/pages/CreateCandidate/index.tsx
msgid "Submissions are free for Nouns voters. Non-voters can submit for a {0} ETH fee."
msgstr "Submissions are free for Nouns voters. Non-voters can submit for a {0} ETH fee."

#: src/components/VoteSignals/VoteSignals.tsx
msgid "Submit"
msgstr "Submit"

#: src/components/Proposals/index.tsx
#: src/components/Proposals/index.tsx
#: src/components/Proposals/index.tsx
msgid "Submit Proposal"
msgstr "Submit Proposal"

#: src/components/VoteModal/index.tsx
msgid "Submit Vote"
msgstr "Submit Vote"

#: src/components/CandidateSponsors/SignatureForm.tsx
msgid "Submit signature"
msgstr "Submit signature"

#: src/components/ProposalHeader/index.tsx
msgid "Submit vote"
msgstr "Submit vote"

#: src/components/NounProfileVoteRow/index.tsx
#: src/components/ProposalStatus/index.tsx
#: src/components/ProposalStatusCopy/index.tsx
msgid "Succeeded"
msgstr "Succeeded"

#: src/components/Bid/index.tsx
#: src/components/Bid/index.tsx
#: src/pages/Candidate/index.tsx
#: src/pages/CreateCandidate/index.tsx
#: src/pages/CreateProposal/index.tsx
#: src/pages/EditCandidate/index.tsx
#: src/pages/EditProposal/index.tsx
#: src/pages/EditProposal/index.tsx
#: src/pages/EditProposal/index.tsx
#: src/pages/EditProposal/index.tsx
#: src/pages/Vote/index.tsx
msgid "Success"
msgstr "Success"

#: src/pages/Fork/DeployForkButton.tsx
msgid "Success! The fork has been deployed."
msgstr "Success! The fork has been deployed."

#: src/components/Documentation/index.tsx
msgid "Summary"
msgstr "Summary"

#: src/components/NavWallet/index.tsx
msgid "Switch"
msgstr "Switch"

#: src/pages/Vote/index.tsx
msgid "Switch to Noun view"
msgstr "Switch to Noun view"

#: src/pages/Vote/index.tsx
msgid "Switch to delegate view"
msgstr "Switch to delegate view"

#: src/components/NavWallet/index.tsx
msgid "Switch wallet"
msgstr "Switch wallet"

#: src/pages/Vote/index.tsx
#~ msgid "Taken at block"
#~ msgstr "Taken at block"

#: src/pages/Vote/index.tsx
msgid "Taken on created block"
msgstr "Taken on created block"

#: src/pages/Vote/index.tsx
msgid "Taken on start block"
msgstr "Taken on start block"

#: src/components/VoteModal/index.tsx
msgid "Thank you for voting."
msgstr "Thank you for voting."

#: src/components/Documentation/index.tsx
msgid "The Noun Seeder contract is used to determine Noun traits during the minting process. The seeder contract can be replaced to allow for future trait generation algorithm upgrades. Additionally, it can be locked by the Nouns DAO to prevent any future updates. Currently, Noun traits are determined using pseudo-random number generation:"
msgstr "The Noun Seeder contract is used to determine Noun traits during the minting process. The seeder contract can be replaced to allow for future trait generation algorithm upgrades. Additionally, it can be locked by the Nouns DAO to prevent any future updates. Currently, Noun traits are determined using pseudo-random number generation:"

#: src/pages/Nounders/index.tsx
msgid "The Nounders"
msgstr "The Nounders"

#: src/pages/Nounders/index.tsx
msgid "The Nounders reward is intended as compensation for our pre and post-launch contributions to the project, and to help us participate meaningfully in governance as the project matures. Since there are 10 Nounders, after 5 years each Nounder could receive up to 1% of the Noun supply."
msgstr "The Nounders reward is intended as compensation for our pre and post-launch contributions to the project, and to help us participate meaningfully in governance as the project matures. Since there are 10 Nounders, after 5 years each Nounder could receive up to 1% of the Noun supply."

#: src/components/Documentation/index.tsx
msgid "The Nouns Auction Contract will act as a self-sufficient Noun generation and distribution mechanism, auctioning one Noun every 24 hours, forever. 100% of auction proceeds (ETH) are automatically deposited in the Nouns DAO treasury, where they are governed by Noun owners."
msgstr "The Nouns Auction Contract will act as a self-sufficient Noun generation and distribution mechanism, auctioning one Noun every 24 hours, forever. 100% of auction proceeds (ETH) are automatically deposited in the Nouns DAO treasury, where they are governed by Noun owners."

#: src/components/Documentation/index.tsx
msgid "The Nouns Foundation considers the veto an emergency power that should not be exercised in the normal course of business. The Nouns Foundation will veto proposals that introduce non-trivial legal or existential risks to the Nouns DAO or the Nouns Foundation, including (but not necessarily limited to) proposals that:"
msgstr "The Nouns Foundation considers the veto an emergency power that should not be exercised in the normal course of business. The Nouns Foundation will veto proposals that introduce non-trivial legal or existential risks to the Nouns DAO or the Nouns Foundation, including (but not necessarily limited to) proposals that:"

#: src/components/Documentation/index.tsx
msgid "The Nouns community has undertaken a preliminary exploration of proposal veto alternatives (‘rage quit’ etc.), but it is now clear that this is a difficult problem that will require significantly more research, development and testing before a satisfactory solution can be implemented."
msgstr "The Nouns community has undertaken a preliminary exploration of proposal veto alternatives (‘rage quit’ etc.), but it is now clear that this is a difficult problem that will require significantly more research, development and testing before a satisfactory solution can be implemented."

#: src/components/DynamicQuorumInfoModal/index.tsx
#~ msgid "The Quorum (minimum number of For votes required to pass a proposal) is set as a function of the number of Against votes a proposal has received. It increases quadratically as a function of the % of Nouns voting against a prop, varying between Min Quorum and Max Quorum."
#~ msgstr "The Quorum (minimum number of For votes required to pass a proposal) is set as a function of the number of Against votes a proposal has received. It increases quadratically as a function of the % of Nouns voting against a prop, varying between Min Quorum and Max Quorum."

#: src/components/DynamicQuorumInfoModal/index.tsx
#~ msgid "The Quorum (minimum number of For votes required to pass a proposal) is set as a function of the number of Against votes a proposal has received. The number of For votes required to pass Proposal {0} is given by the following curve:"
#~ msgstr "The Quorum (minimum number of For votes required to pass a proposal) is set as a function of the number of Against votes a proposal has received. The number of For votes required to pass Proposal {0} is given by the following curve:"

#: src/components/DynamicQuorumInfoModal/index.tsx
msgid "The Threshold (minimum number of For votes required to pass a proposal) is set as a function of the number of Against votes a proposal has received. It increases linearly as a function of the % of Nouns voting against a prop, varying between Min Threshold and Max Threshold."
msgstr "The Threshold (minimum number of For votes required to pass a proposal) is set as a function of the number of Against votes a proposal has received. It increases linearly as a function of the % of Nouns voting against a prop, varying between Min Threshold and Max Threshold."

#: src/components/DynamicQuorumInfoModal/index.tsx
msgid "The Threshold (minimum number of For votes required to pass a proposal) is set as a function of the number of Against votes a proposal has received. The number of For votes required to pass Proposal {0} is given by the following curve:"
msgstr "The Threshold (minimum number of For votes required to pass a proposal) is set as a function of the number of Against votes a proposal has received. The number of For votes required to pass Proposal {0} is given by the following curve:"

#: src/components/Documentation/index.tsx
msgid "The compressed parts are efficiently converted into a single base64 encoded SVG image on-chain. To accomplish this, each part is decoded into an intermediate format before being converted into a series of SVG rects using batched, on-chain string concatenation. Once the entire SVG has been generated, it is base64 encoded."
msgstr "The compressed parts are efficiently converted into a single base64 encoded SVG image on-chain. To accomplish this, each part is decoded into an intermediate format before being converted into a series of SVG rects using batched, on-chain string concatenation. Once the entire SVG has been generated, it is base64 encoded."

#: src/pages/Playground/index.tsx
msgid "The playground was built using the {nounsProtocolLink}. Noun's traits are determined by the Noun Seed. The seed was generated using {nounsAssetsLink} and rendered using the {nounsSDKLink}."
msgstr "The playground was built using the {nounsProtocolLink}. Noun's traits are determined by the Noun Seed. The seed was generated using {nounsAssetsLink} and rendered using the {nounsSDKLink}."

#: src/components/Documentation/index.tsx
msgid "The proposal veto right was initially envisioned as a temporary solution to the problem of ‘51% attacks’ on the Nouns DAO treasury. While Nounders initially believed that a healthy distribution of Nouns would be sufficient protection for the DAO, a more complete understanding of the incentives and risks has led to general consensus within the Nounders, the Nouns Foundation, and the wider community that a more robust game-theoretic solution should be implemented before the right is removed."
msgstr "The proposal veto right was initially envisioned as a temporary solution to the problem of ‘51% attacks’ on the Nouns DAO treasury. While Nounders initially believed that a healthy distribution of Nouns would be sufficient protection for the DAO, a more complete understanding of the incentives and risks has led to general consensus within the Nounders, the Nouns Foundation, and the wider community that a more robust game-theoretic solution should be implemented before the right is removed."

#: src/components/Documentation/index.tsx
msgid "The treasury is controlled exclusively by Nouns via governance."
msgstr "The treasury is controlled exclusively by Nouns via governance."

#: src/pages/Forks/index.tsx
msgid "There are no active forks."
msgstr "There are no active forks."

#: src/components/Documentation/index.tsx
msgid "There are unfortunately no algorithmic solutions for making these determinations in advance (if there were, the veto would not be required), and proposals must be considered on a case by case basis."
msgstr "There are unfortunately no algorithmic solutions for making these determinations in advance (if there were, the veto would not be required), and proposals must be considered on a case by case basis."

#: src/components/VoteModal/index.tsx
msgid "There was an error voting for your account."
msgstr "There was an error voting for your account."

#: src/components/StreamWithdrawModal/index.tsx
msgid "There was an error withdrawing to your wallet."
msgstr "There was an error withdrawing to your wallet."

#: src/components/NounsIntroSection/index.tsx
<<<<<<< HEAD
msgid "There’s a way for everyone to get involved with Nouns. From whimsical endeavors like naming a frog, to ambitious projects like constructing a giant float for the Rose Parade, or even crypto infrastructure like {prophouseLink}. Nouns funds projects of all sizes and domains."
msgstr "There’s a way for everyone to get involved with Nouns. From whimsical endeavors like naming a frog, to ambitious projects like constructing a giant float for the Rose Parade, or even crypto infrastructure like {prophouseLink}. Nouns funds projects of all sizes and domains."
=======
msgid "There's a way for everyone to get involved with Nouns. From whimsical endeavors like naming a frog, to ambitious projects like constructing a giant float for the Rose Parade, or even crypto infrastructure like {prophouseLink}. Nouns funds projects of all sizes and domains."
msgstr "There's a way for everyone to get involved with Nouns. From whimsical endeavors like naming a frog, to ambitious projects like constructing a giant float for the Rose Parade, or even crypto infrastructure like {prophouseLink}. Nouns funds projects of all sizes and domains."
>>>>>>> b2e9b9e7

#: src/components/ProfileActivityFeed/index.tsx
msgid "This Noun has no activity, since it was just created. Check back soon!"
msgstr "This Noun has no activity, since it was just created. Check back soon!"

#: src/components/CandidateSponsors/index.tsx
msgid "This candidate has met the required threshold, but Nouns voters can still add support until it’s put onchain."
msgstr "This candidate has met the required threshold, but Nouns voters can still add support until it’s put onchain."

#: src/pages/Vote/index.tsx
msgid "This proposal can be edited for"
msgstr "This proposal can be edited for"

#: src/pages/EditProposal/index.tsx
msgid "This proposal was created by candidate signatures. Editing the proposal will create a new proposal candidate requiring the original signers to resign to update the onchain proposal."
msgstr "This proposal was created by candidate signatures. Editing the proposal will create a new proposal candidate requiring the original signers to resign to update the onchain proposal."

#: src/components/CandidateSponsors/Signature.tsx
msgid "This signature is invalid while the signer has an active or pending proposal."
msgstr "This signature is invalid while the signer has an active or pending proposal."

#: src/components/ProposalContent/ProposalTransaction.tsx
#: src/components/ProposalContent/ProposalTransactions.tsx
msgid "This transaction sends {0} USDC to <0/> via the DAO's PayerContract."
msgstr "This transaction sends {0} USDC to <0/> via the DAO's PayerContract."

#: src/components/ProposalContent/ProposalTransaction.tsx
#: src/components/ProposalContent/ProposalTransactions.tsx
msgid "This transaction was automatically added to refill the TokenBuyer. Proposers do not receive this ETH."
msgstr "This transaction was automatically added to refill the TokenBuyer. Proposers do not receive this ETH."

#: src/pages/Governance/index.tsx
msgid "This treasury exists for <0>Nouns DAO</0> participants to allocate resources for the long-term growth and prosperity of the Nouns project."
msgstr "This treasury exists for <0>Nouns DAO</0> participants to allocate resources for the long-term growth and prosperity of the Nouns project."

#: src/pages/EditCandidate/index.tsx
msgid "This will clear all previous sponsors and feedback votes"
msgstr "This will clear all previous sponsors and feedback votes"

#: src/pages/Vote/index.tsx
#: src/pages/Vote/index.tsx
msgid "Threshold"
msgstr "Threshold"

#: src/components/AuctionTimer/index.tsx
msgid "Time left"
msgstr "Time left"

#: src/pages/CreateProposal/index.tsx
msgid "Tip"
msgstr "Tip"

#: src/pages/CreateProposal/index.tsx
#~ msgid "Tip:"
#~ msgstr "Tip:"

#: src/components/ProposalActionsModal/steps/StreamPaymentsReviewStep/index.tsx
msgid "To"
msgstr "To"

#: src/components/Documentation/index.tsx
msgid "Trait generation is not truly random. Traits can be predicted when minting a Noun on the pending block."
msgstr "Trait generation is not truly random. Traits can be predicted when minting a Noun on the pending block."

#: src/components/Bid/index.tsx
#: src/components/Bid/index.tsx
#: src/components/VoteModal/index.tsx
#: src/components/VoteSignals/VoteSignals.tsx
#: src/pages/Candidate/index.tsx
#: src/pages/CreateCandidate/index.tsx
#: src/pages/CreateProposal/index.tsx
#: src/pages/EditCandidate/index.tsx
#: src/pages/EditProposal/index.tsx
#: src/pages/EditProposal/index.tsx
#: src/pages/EditProposal/index.tsx
#: src/pages/EditProposal/index.tsx
#: src/pages/Vote/index.tsx
msgid "Transaction Failed"
msgstr "Transaction Failed"

#: src/pages/Candidate/index.tsx
#: src/pages/Vote/index.tsx
msgid "Transaction Successful!"
msgstr "Transaction Successful!"

#: src/components/NavBarTreasury/index.tsx
#: src/pages/Governance/index.tsx
msgid "Treasury"
msgstr "Treasury"

#: src/components/Footer/index.tsx
msgid "Twitter"
msgstr "Twitter"

#: src/components/NounProfileVoteRow/index.tsx
#: src/components/ProposalStatus/index.tsx
#: src/components/ProposalStatusCopy/index.tsx
msgid "Undetermined"
msgstr "Undetermined"

#: src/components/ProposalStatus/index.tsx
msgid "Updatable"
msgstr "Updatable"

#: src/components/ChangeDelegatePannel/index.tsx
#: src/components/CurrentDelegatePannel/index.tsx
msgid "Update Delegate"
msgstr "Update Delegate"

#: src/components/EditProposalButton/index.tsx
msgid "Update Proposal"
msgstr "Update Proposal"

#: src/components/EditProposalButton/index.tsx
msgid "Update Proposal Candidate"
msgstr "Update Proposal Candidate"

#: src/components/CandidateSponsors/SubmitUpdateProposal.tsx
msgid "Update proposal"
msgstr "Update proposal"

#: src/components/CandidateSponsors/index.tsx
msgid "Update proposal candidates must be re-signed by the original signers."
msgstr "Update proposal candidates must be re-signed by the original signers."

#: src/components/ChangeDelegatePannel/index.tsx
msgid "Updating..."
msgstr "Updating..."

#: src/pages/Playground/index.tsx
msgid "Upload"
msgstr "Upload"

#: src/pages/Playground/index.tsx
msgid "Upload Custom Trait"
msgstr "Upload Custom Trait"

#: src/components/VoteModal/index.tsx
msgid "User Already Voted"
msgstr "User Already Voted"

#: src/components/ProposalActionsModal/steps/FunctionCallReviewStep/index.tsx
msgid "Value"
msgstr "Value"

#: src/components/ProposalTransactionFormModal/index.tsx
#~ msgid "Value in ETH (Optional)"
#~ msgstr "Value in ETH (Optional)"

#: src/pages/ProposalHistory/VersionTab.tsx
msgid "Version"
msgstr "Version"

#: src/pages/CandidateHistoryPage/index.tsx
msgid "Version History"
msgstr "Version History"

#: src/components/NounProfileVoteRow/index.tsx
#: src/components/ProposalStatus/index.tsx
#: src/components/ProposalStatusCopy/index.tsx
msgid "Vetoed"
msgstr "Vetoed"

#: src/pages/Vote/index.tsx
#~ msgid "View Dynamic Quorum Info"
#~ msgstr "View Dynamic Quorum Info"

#: src/pages/Vote/index.tsx
msgid "View Threshold Info"
msgstr "View Threshold Info"

#: src/components/BidHistoryBtn/index.tsx
msgid "View all bids"
msgstr "View all bids"

#: src/components/ChangeDelegatePannel/index.tsx
#: src/components/Holder/index.tsx
#: src/components/NounInfoRowHolder/index.tsx
#: src/components/Winner/index.tsx
#: src/components/profileEvent/event/DesktopDelegationEvent/index.tsx
#: src/components/profileEvent/event/DesktopDelegationEvent/index.tsx
#: src/components/profileEvent/event/DesktopNounWinEvent/index.tsx
#: src/components/profileEvent/event/DesktopNounWinEvent/index.tsx
#: src/components/profileEvent/event/DesktopProposalVoteEvent/index.tsx
#: src/components/profileEvent/event/DesktopTransferEvent/index.tsx
#: src/components/profileEvent/event/DesktopTransferEvent/index.tsx
#: src/pages/Fork/DeployForkButton.tsx
msgid "View on Etherscan"
msgstr "View on Etherscan"

#: src/components/Bid/index.tsx
msgid "Vote for the next Noun"
msgstr "Vote for the next Noun"

#: src/components/ExploreGrid/ExploreNounDetail/index.tsx
msgid "Vote history"
msgstr "Vote history"

#: src/components/VoteModal/index.tsx
msgid "Vote on Prop {0}"
msgstr "Vote on Prop {0}"

#: src/components/NounProfileVoteRow/index.tsx
msgid "Voted against"
msgstr "Voted against"

#: src/components/NounProfileVoteRow/index.tsx
#~ msgid "Voted aginst"
#~ msgstr "Voted aginst"

#: src/components/NounProfileVoteRow/index.tsx
msgid "Voted for"
msgstr "Voted for"

#: src/components/DelegateHoverCard/index.tsx
msgid "Voted with<0>{numVotesForProp}</0>Noun"
msgstr "Voted with<0>{numVotesForProp}</0>Noun"

#: src/components/DelegateHoverCard/index.tsx
msgid "Voted with<0>{numVotesForProp}</0>Nouns"
msgstr "Voted with<0>{numVotesForProp}</0>Nouns"

#: src/components/VoteModal/index.tsx
msgid "Voting with <0>{0}</0> Noun"
msgstr "Voting with <0>{0}</0> Noun"

#: src/components/VoteModal/index.tsx
msgid "Voting with <0>{0}</0> Nouns"
msgstr "Voting with <0>{0}</0> Nouns"

#: src/components/Documentation/index.tsx
msgid "WTF?"
msgstr "WTF?"

#: src/components/NounProfileVoteRow/index.tsx
#: src/components/profileEvent/eventData/ProposalVoteHeadline/index.tsx
msgid "Waiting for"
msgstr "Waiting for"

#: src/components/ProposalActionsModal/steps/StreamPaymentsDateDetailsStep/index.tsx
msgid "We suggest adding a buffer between when you assume the proposal to be executed and when the stream begins."
msgstr "We suggest adding a buffer between when you assume the proposal to be executed and when the stream begins."

#: src/components/Documentation/index.tsx
msgid "While settlement is most heavily incentivized for the winning bidder, it can be triggered by anyone, allowing the system to trustlessly auction Nouns as long as Ethereum is operational and there are interested bidders."
msgstr "While settlement is most heavily incentivized for the winning bidder, it can be triggered by anyone, allowing the system to trustlessly auction Nouns as long as Ethereum is operational and there are interested bidders."

#: src/components/DelegationCandidateInfo/index.tsx
msgid "Will have"
msgstr "Will have"

#: src/components/NounInfoRowHolder/index.tsx
#: src/components/Winner/index.tsx
msgid "Winner"
msgstr "Winner"

#: src/components/CurrentBid/index.tsx
msgid "Winning bid"
msgstr "Winning bid"

#: src/components/StreamWithdrawModal/index.tsx
msgid "Withdraw"
msgstr "Withdraw"

#: src/pages/Fork/WithdrawNounsButton.tsx
#: src/pages/Fork/WithdrawNounsButton.tsx
msgid "Withdraw Nouns from escrow"
msgstr "Withdraw Nouns from escrow"

#: src/components/StreamWithdrawModal/index.tsx
#: src/components/StreamWithdrawModal/index.tsx
msgid "Withdraw from Stream"
msgstr "Withdraw from Stream"

#: src/pages/Vote/index.tsx
msgid "Withdraw from Stream <0/>"
msgstr "Withdraw from Stream <0/>"

#: src/components/Winner/index.tsx
msgid "You"
msgstr "You"

#: src/components/ProposalHeader/index.tsx
msgid "You <0>Abstained</0> from this proposal"
msgstr "You <0>Abstained</0> from this proposal"

#: src/pages/CreateProposal/index.tsx
msgid "You <0>MUST</0> maintain enough voting power to meet the proposal threshold until your proposal is executed. If you fail to do so, anyone can cancel your proposal."
msgstr "You <0>MUST</0> maintain enough voting power to meet the proposal threshold until your proposal is executed. If you fail to do so, anyone can cancel your proposal."

#: src/components/CreateCandidateButton/index.tsx
#: src/components/CreateProposalButton/index.tsx
#: src/components/EditProposalButton/index.tsx
msgid "You already have an active or pending proposal"
msgstr "You already have an active or pending proposal"

#: src/components/Documentation/index.tsx
msgid "You can experiment with off-chain Noun generation at the {playgroundLink}."
msgstr "You can experiment with off-chain Noun generation at the {playgroundLink}."

#: src/components/SettleManuallyBtn/index.tsx
msgid "You can settle manually in 1 minute"
msgstr "You can settle manually in 1 minute"

#: src/components/SettleManuallyBtn/index.tsx
msgid "You can settle manually in {0} minutes"
msgstr "You can settle manually in {0} minutes"

#: src/components/CreateProposalButton/index.tsx
#: src/components/EditProposalButton/index.tsx
msgid "You don't have enough votes to submit a proposal"
msgstr "You don't have enough votes to submit a proposal"

#: src/components/Proposals/index.tsx
msgid "You have no Votes."
msgstr "You have no Votes."

#: src/components/ProposalHeader/CandidateHeader.tsx
#: src/components/ProposalHeader/index.tsx
msgid "You have no votes."
msgstr "You have no votes."

#: src/components/CreateProposalButton/index.tsx
#: src/components/EditProposalButton/index.tsx
msgid "You must have {0} votes to submit a proposal"
msgstr "You must have {0} votes to submit a proposal"

#: src/components/VoteSignals/VoteSignals.tsx
msgid "You provided <0>{0}</0> feedback {1}"
msgstr "You provided <0>{0}</0> feedback {1}"

#: src/components/ProposalHeader/index.tsx
msgid "You voted <0>Against</0> this proposal"
msgstr "You voted <0>Against</0> this proposal"

#: src/components/ProposalHeader/index.tsx
msgid "You voted <0>For</0> this proposal"
msgstr "You voted <0>For</0> this proposal"

#: src/components/ChangeDelegatePannel/index.tsx
msgid "You've already delegated to this address"
msgstr "You've already delegated to this address"

#: src/pages/Playground/index.tsx
msgid "You've generated {0} years worth of Nouns"
msgstr "You've generated {0} years worth of Nouns"

#: src/components/VoteModal/index.tsx
msgid "You've successfully voted on on prop {0}"
msgstr "You've successfully voted on on prop {0}"

#: src/components/StreamWithdrawModal/index.tsx
msgid "You've successfully withdrawn {withdrawAmount} {unitForDisplay} to your wallet"
msgstr "You've successfully withdrawn {withdrawAmount} {unitForDisplay} to your wallet"

#: src/components/ChangeDelegatePannel/index.tsx
msgid "Your <0>{availableVotes}</0> votes are being delegated to a new account."
msgstr "Your <0>{availableVotes}</0> votes are being delegated to a new account."

#: src/components/ChangeDelegatePannel/index.tsx
msgid "Your <0>{availableVotes}</0> votes have been delegated to a new account."
msgstr "Your <0>{availableVotes}</0> votes have been delegated to a new account."

#: src/components/ChangeDelegatePannel/index.tsx
msgid "Your account will have less than {0} {1} after this delegation. Unexecuted props you've created will now be cancelable by anyone."
msgstr "Your account will have less than {0} {1} after this delegation. Unexecuted props you've created will now be cancelable by anyone."

#: src/components/Documentation/index.tsx
msgid "accessories (140)"
msgstr "accessories (140)"

#: src/components/AuctionTimer/index.tsx
msgid "at"
msgstr "at"

#: src/components/ProposalHeader/index.tsx
#~ msgid "at <0>{0}</0>"
#~ msgstr "at <0>{0}</0>"

#: src/components/Documentation/index.tsx
msgid "backgrounds (2)"
msgstr "backgrounds (2)"

#: src/components/Documentation/index.tsx
msgid "bodies (30)"
msgstr "bodies (30)"

#: src/components/ForkingPeriodTimer/index.tsx
msgid "days"
msgstr "days"

#: src/components/StartOrEndTime/index.tsx
msgid "ended {0}"
msgstr "ended {0}"

#: src/components/StartOrEndTime/index.tsx
msgid "ends {0}"
msgstr "ends {0}"

#: src/components/Documentation/index.tsx
msgid "glasses (23)"
msgstr "glasses (23)"

#: src/components/AuctionTimer/index.tsx
msgid "h"
msgstr "h"

#: src/components/Documentation/index.tsx
msgid "heads (242)"
msgstr "heads (242)"

#: src/components/ForkingPeriodTimer/index.tsx
msgid "hours"
msgstr "hours"

#: src/components/AuctionTimer/index.tsx
msgid "m"
msgstr "m"

#: src/components/ForkingPeriodTimer/index.tsx
msgid "minutes"
msgstr "minutes"

#: src/components/Bid/index.tsx
msgid "or more"
msgstr "or more"

#: src/components/Documentation/index.tsx
msgid "public domain"
msgstr "public domain"

#: src/components/AuctionTimer/index.tsx
msgid "s"
msgstr "s"

#: src/components/ForkingPeriodTimer/index.tsx
msgid "seconds"
msgstr "seconds"

#: src/components/CandidateCard/index.tsx
msgid "sponsors"
msgstr "sponsors"

#: src/components/StartOrEndTime/index.tsx
msgid "starts {0}"
msgstr "starts {0}"

#: src/components/VoteCard/index.tsx
#~ msgid "{0} <0>Address </0>"
#~ msgstr "{0} <0>Address </0>"

#: src/components/VoteCard/index.tsx
msgid "{0} <0>Address</0>"
msgstr "{0} <0>Address</0>"

#: src/components/VoteCard/index.tsx
msgid "{0} <0>Addresses</0>"
msgstr "{0} <0>Addresses</0>"

#: src/pages/CreateCandidate/index.tsx
msgid "{0} ETH fee upon submission"
msgstr "{0} ETH fee upon submission"

#: src/pages/Vote/index.tsx
msgid "{0} votes"
msgstr "{0} votes"

#: src/pages/Vote/index.tsx
#~ msgid "{destructiveStateButtonAction} Proposal ⌐◧-◧"
#~ msgstr "{destructiveStateButtonAction} Proposal ⌐◧-◧"

#: src/pages/Vote/index.tsx
#~ msgid "{moveStateButtonAction} Proposal ⌐◧-◧"
#~ msgstr "{moveStateButtonAction} Proposal ⌐◧-◧"

#: src/components/DelegationCandidateVoteCountInfo/index.tsx
#~ msgid "{voteCount} Vote"
#~ msgstr "{voteCount} Vote"

#: src/components/DelegationCandidateVoteCountInfo/index.tsx
#~ msgid "{voteCount} Votes"
#~ msgstr "{voteCount} Votes"

#: src/components/profileEvent/eventData/ProposalVoteHeadline/index.tsx
msgid "{voterComponent} abstained on"
msgstr "{voterComponent} abstained on"

#: src/components/profileEvent/eventData/ProposalVoteHeadline/index.tsx
msgid "{voterComponent} voted against"
msgstr "{voterComponent} voted against"

#: src/components/profileEvent/eventData/ProposalVoteHeadline/index.tsx
msgid "{voterComponent} voted for"
msgstr "{voterComponent} voted for"<|MERGE_RESOLUTION|>--- conflicted
+++ resolved
@@ -183,8 +183,8 @@
 msgstr "Add as many or as few of your Nouns as you’d like. Additional Nouns can be added during the escrow and forking periods."
 
 #: src/pages/CreateProposal/index.tsx
-#~ msgid "Add one or more proposal actions and describe your proposal for the community. The proposal cannot be modified after submission, so please verify all information before submitting. The voting period will begin after 2 days and last for 5 days."
-#~ msgstr "Add one or more proposal actions and describe your proposal for the community. The proposal cannot be modified after submission, so please verify all information before submitting. The voting period will begin after 2 days and last for 5 days."
+#~ msgid "Add one or more proposal actions and describe your proposal for the community. The proposal cannot be modified after submission, so please verify all information before submitting. The voting period will begin after 5 days and last for 5 days."
+#~ msgstr "Add one or more proposal actions and describe your proposal for the community. The proposal cannot be modified after submission, so please verify all information before submitting. The voting period will begin after 5 days and last for 5 days."
 
 #: src/pages/CreateProposal/index.tsx
 msgid "Add one or more proposal actions and describe your proposal for the community. The proposal cannot be modified after submission, so please verify all information before submitting. The voting period will begin after 5 days and last for 5 days."
@@ -457,13 +457,8 @@
 msgstr "CryptoPunks"
 
 #: src/components/Documentation/index.tsx
-<<<<<<< HEAD
-#~ msgid "Cryptopunks"
-#~ msgstr "Cryptopunks"
-=======
-msgid "CryptoPunks"
-msgstr "CryptoPunks"
->>>>>>> b2e9b9e7
+#~ msgid "CryptoPunks"
+#~ msgstr "CryptoPunks"
 
 #: src/components/CurrentDelegatePannel/index.tsx
 msgid "Current Delegate"
@@ -1472,13 +1467,12 @@
 msgstr "There was an error withdrawing to your wallet."
 
 #: src/components/NounsIntroSection/index.tsx
-<<<<<<< HEAD
+msgid "There's a way for everyone to get involved with Nouns. From whimsical endeavors like naming a frog, to ambitious projects like constructing a giant float for the Rose Parade, or even crypto infrastructure like {prophouseLink}. Nouns funds projects of all sizes and domains."
+msgstr "There's a way for everyone to get involved with Nouns. From whimsical endeavors like naming a frog, to ambitious projects like constructing a giant float for the Rose Parade, or even crypto infrastructure like {prophouseLink}. Nouns funds projects of all sizes and domains."
+
+#: src/components/NounsIntroSection/index.tsx
 msgid "There’s a way for everyone to get involved with Nouns. From whimsical endeavors like naming a frog, to ambitious projects like constructing a giant float for the Rose Parade, or even crypto infrastructure like {prophouseLink}. Nouns funds projects of all sizes and domains."
 msgstr "There’s a way for everyone to get involved with Nouns. From whimsical endeavors like naming a frog, to ambitious projects like constructing a giant float for the Rose Parade, or even crypto infrastructure like {prophouseLink}. Nouns funds projects of all sizes and domains."
-=======
-msgid "There's a way for everyone to get involved with Nouns. From whimsical endeavors like naming a frog, to ambitious projects like constructing a giant float for the Rose Parade, or even crypto infrastructure like {prophouseLink}. Nouns funds projects of all sizes and domains."
-msgstr "There's a way for everyone to get involved with Nouns. From whimsical endeavors like naming a frog, to ambitious projects like constructing a giant float for the Rose Parade, or even crypto infrastructure like {prophouseLink}. Nouns funds projects of all sizes and domains."
->>>>>>> b2e9b9e7
 
 #: src/components/ProfileActivityFeed/index.tsx
 msgid "This Noun has no activity, since it was just created. Check back soon!"
