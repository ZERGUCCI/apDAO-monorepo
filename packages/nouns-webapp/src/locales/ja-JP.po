msgid ""
msgstr ""
"POT-Creation-Date: 2022-04-27 06:39-0700\n"
"MIME-Version: 1.0\n"
"Content-Type: text/plain; charset=UTF-8\n"
"Content-Transfer-Encoding: 8bit\n"
"X-Generator: @lingui/cli\n"
"Language: ja\n"
"Plural-Forms: nplurals=1; plural=0;\n"
"X-Crowdin-Project: nounswtf\n"
"X-Crowdin-Project-ID: 511110\n"
"X-Crowdin-Language: ja\n"
"X-Crowdin-File: messages.po\n"
"X-Crowdin-File-ID: 4\n"
"Project-Id-Version: nounswtf\n"
"Language-Team: Japanese\n"
"PO-Revision-Date: 2022-05-05 04:36\n"
"Report-Msgid-Bugs-To: \n"
"Last-Translator: \n"

#: src/components/DynamicQuorumInfoModal/index.tsx
msgid "% of Nouns Currently Against"
msgstr ""

#: src/components/Documentation/index.tsx
msgid "'Nounders' are the group of ten builders that initiated Nouns. Here are the Nounders:"
msgstr "「Nounders」とはNounsの創業に携わった10人の創業者のことであり、以下の人物で構成されています："

#: src/components/ByLineHoverCard/index.tsx
msgid "... and {0} more"
msgstr "...そしてさらに3つ"

#: src/components/Documentation/index.tsx
msgid "100% of Noun auction proceeds are trustlessly sent to the treasury."
msgstr "Nounオークションの売上は、第三者の介入無しで 100％トレジャリーに送られる仕組みになっています。"

#: src/pages/Nounders/index.tsx
msgid "3.5 artists, 6.5 technologists"
msgstr "3.5アーティスト、6.5技術者"

#: src/pages/NotFound/index.tsx
msgid "404: This is not the person, place, or thing you're looking for..."
msgstr "404: お探しの人、場所、物は見つかりませんでした。"

#: src/components/ProposalActionsModal/steps/SelectProposalActionStep/index.tsx
msgid "<0/><1>Guidelines</1><2/>• Do <3>NOT</3> request ETH to trade into USDC. Instead, request USDC directly.<4/>• Do <5>NOT</5> transfer funds externally to create an ETH or USDC stream. Instead, use the \"Stream Funds\" action.<6/><7>Supported Action Types</7><8/><9>• Transfer Funds: </9>Send a fixed amount of ETH or USDC.<10/><11>• Stream Funds: </11>Stream a fixed amount of WETH or USDC.<12/><13>• Function Call: </13>Call a contract function."
msgstr ""

#: src/components/profileEvent/event/DesktopTransferEvent/index.tsx
#~ msgid "<0/>Holder changed from<1><2/></1> to <3><4/></3>"
#~ msgstr ""

#: src/components/profileEvent/event/DesktopNounWinEvent/index.tsx
#~ msgid "<0> Noun {0} </0>  won by <1><2/></1>"
#~ msgstr ""

#: src/components/profileEvent/event/DesktopNounWinEvent/index.tsx
#: src/components/profileEvent/event/MobileNounWinEvent/index.tsx
msgid "<0> Noun {0} </0> sent to <1><2/></1>"
msgstr ""

#: src/components/profileEvent/event/DesktopNounWinEvent/index.tsx
#: src/components/profileEvent/event/MobileNounWinEvent/index.tsx
msgid "<0> Noun {0} </0> won by <1><2/></1>"
msgstr ""

#: src/components/ByLineHoverCard/index.tsx
msgid "<0>Delegated Noun: </0>"
msgstr "委任Noun: "

#: src/components/ByLineHoverCard/index.tsx
msgid "<0>Delegated Nouns: </0>"
msgstr "委任Noun: "

#: src/pages/Candidate/index.tsx
msgid "<0>Note: </0>This candidate is an update to <1>Proposal {0}</1>."
msgstr ""

#: src/pages/Candidate/index.tsx
msgid "<0>Note: </0>This proposal candidate has been proposed onchain."
msgstr ""

#: src/components/ProposalHeader/CandidateHeader.tsx
msgid "<0>Proposed by: </0><1>{proposerLink}</1>{transactionLink}"
msgstr ""

#: src/components/ProposalHeader/index.tsx
#~ msgid "<0>Proposed by: </0><1>{proposer}</1><2>{proposedAtTransactionHash}</2>"
#~ msgstr "<2>{proposedAtTransactionHash}</2> <1>{proposer}</1> <0>が提案したものです</0>"

#: src/components/ProposalHeader/index.tsx
msgid "<0>Proposed by: </0><1>{proposer}</1>{transactionLink}"
msgstr ""

#: src/components/ProposalActionsModal/steps/SelectProposalActionStep/index.tsx
#~ msgid "<0>Supported Action Types:</0><1/><2>• Transfer Funds: </2>Send a fixed amount of ETH or USDC.<3/><4>• Function Call: </4>Call a contract function."
#~ msgstr ""

#: src/components/Proposals/index.tsx
msgid "About Proposal Candidates"
msgstr ""

#: src/components/NounProfileVoteRow/index.tsx
#: src/components/profileEvent/eventData/ProposalVoteHeadline/index.tsx
msgid "Absent for"
msgstr "不参加"

#: src/components/VoteCard/index.tsx
#: src/components/VoteModal/index.tsx
#: src/components/VoteSignals/VoteSignals.tsx
msgid "Abstain"
msgstr "棄権"

#: src/components/VoteModal/index.tsx
#~ msgid "Abstain from voting on Prop {0}"
#~ msgstr "Propへの投票を棄権する {0} "

#: src/components/NounProfileVoteRow/index.tsx
msgid "Abstained on"
msgstr "棄権しました。"

#: src/components/ExploreGrid/ExploreNounDetail/index.tsx
#: src/pages/Playground/index.tsx
msgid "Accessory"
msgstr "付属品"

#: src/components/NounProfileVoteRow/index.tsx
#: src/components/ProposalStatus/index.tsx
#: src/components/ProposalStatusCopy/index.tsx
msgid "Active"
msgstr "実行されました"

#: src/components/ProfileActivityFeed/index.tsx
#: src/components/ProfileActivityFeed/index.tsx
msgid "Activity"
msgstr "アクティビティ"

#: src/components/ProposalActionsModal/steps/FunctionCallReviewStep/index.tsx
#: src/pages/CreateCandidate/index.tsx
#: src/pages/CreateProposal/index.tsx
#: src/pages/EditCandidate/index.tsx
#: src/pages/EditProposal/index.tsx
msgid "Add Action"
msgstr ""

#: src/components/ProposalActionsModal/steps/SelectProposalActionStep/index.tsx
msgid "Add Action Details"
msgstr ""

#: src/components/ProposalActionsModal/steps/FunctionCallSelectFunctionStep/index.tsx
msgid "Add Arguments"
msgstr ""

#: src/components/ProposalActionsModal/steps/FunctionCallEnterArgsStep/index.tsx
#: src/components/ProposalActionsModal/steps/FunctionCallSelectFunctionStep/index.tsx
msgid "Add Function Call Arguments"
msgstr ""

#: src/components/ProposalActionsModal/steps/SelectProposalActionStep/index.tsx
msgid "Add Proposal Action"
msgstr ""

#: src/components/ProposalActionsModal/steps/StreamPaymentsPaymentDetailsStep/index.tsx
msgid "Add Stream Date Details"
msgstr ""

#: src/components/ProposalActionsModal/steps/StreamPaymentsDateDetailsStep/index.tsx
#: src/components/ProposalActionsModal/steps/StreamPaymentsPaymentDetailsStep/index.tsx
#: src/components/ProposalActionsModal/steps/StreamPaymentsReviewStep/index.tsx
msgid "Add Streaming Payment Action"
msgstr ""

#: src/components/ProposalActionsModal/steps/TransferFundsDetailsStep/index.tsx
#: src/components/ProposalActionsModal/steps/TransferFundsReviewStep/index.tsx
msgid "Add Transfer Funds Action"
msgstr ""

#: src/components/ProposalTransactionFormModal/index.tsx
#~ msgid "Add a Proposal Transaction"
#~ msgstr "提案するトランザクションを追加する"

#: src/components/CandidateSponsors/SubmitUpdateProposal.tsx
msgid "Add an optional message for the changes to the proposal"
msgstr ""

#: src/components/AddNounsToForkModal/index.tsx
msgid "Add as many or as few of your Nouns as you’d like. Additional Nouns can be added during the escrow and forking periods."
msgstr ""

#: src/pages/CreateProposal/index.tsx
<<<<<<< HEAD
#~ msgid "Add one or more proposal actions and describe your proposal for the community. The proposal cannot be modified after submission, so please verify all information before submitting. The voting period will begin after 2 days and last for 5 days."
#~ msgstr ""

#: src/pages/CreateProposal/index.tsx
=======
>>>>>>> b2e9b9e7
msgid "Add one or more proposal actions and describe your proposal for the community. The proposal cannot be modified after submission, so please verify all information before submitting. The voting period will begin after 5 days and last for 5 days."
msgstr ""

#: src/pages/CreateProposal/index.tsx
#~ msgid "Add one or more transactions and describe your proposal for the community. The proposal cannot be modified after submission, so please verify all information before submitting. The voting period will begin after 2 1/3 days and last for 3 days."
#~ msgstr ""

#: src/pages/CreateProposal/index.tsx
#~ msgid "Add one or more transactions and describe your proposal for the community. The proposal cannot modified after submission, so please verify all information before submitting. The voting period will begin after 2 1/3 days and last for 3 days."
#~ msgstr "トランザクション を１つ以上追加し、提案をコミュニティに説明してください。 提案は提出後に変更することが出来ませんので、事前に全ての情報を確認してください。 投票期間は56時間後に始まり、3日間続く予定です。"

#: src/components/VoteSignals/VoteSignals.tsx
msgid "Add your feedback"
msgstr ""

#: src/components/AddNounsToForkModal/index.tsx
msgid "Add {0} Noun{1} to escrow"
msgstr ""

#: src/components/VoteSignals/VoteSignals.tsx
msgid "Adding your feedback"
msgstr ""

#: src/components/ProposalActionsModal/steps/FunctionCallReviewStep/index.tsx
msgid "Address"
msgstr "アドレス"

#: src/components/ProposalTransactionFormModal/index.tsx
#~ msgid "Address (Callee or Recipient)"
#~ msgstr "アドレス (他のスマート契約者であるカーリー、又はETHを受け取る受信者)"

#: src/components/VoteCard/index.tsx
msgid "Addresses"
msgstr "イーサリアムアドレス"

#: src/components/VoteCard/index.tsx
#: src/components/VoteModal/index.tsx
#: src/components/VoteSignals/VoteSignals.tsx
msgid "Against"
msgstr "反対"

#: src/components/NounderNounContent/index.tsx
msgid "All Noun auction proceeds are sent to the"
msgstr "すべてのNounオークションの収益は、"

#: src/pages/Nounders/index.tsx
msgid "All Noun auction proceeds are sent to the Nouns DAO. For this reason, we, the project's founders (‘Nounders’) have chosen to compensate ourselves with Nouns. Every 10th noun for the first 5 years of the project will be sent to our multisig (5/10), where it will be vested and distributed to individual Nounders."
msgstr "Nounオークションの収益は全て Nouns DAOに送られます。その為、我々、プロジェクトの創設者 (Nounders) はNounsで自らを補償することに決めました。 プロジェクトの最初の5年間の間は、毎回10体目のNounがマルチシグ(5/10) に送られた後、個々のナウンダーズに与えられ、配布されます。"

#: src/components/Documentation/index.tsx
msgid "All Nouns are members of Nouns DAO."
msgstr "Nounsは全員Nouns DAOの会員です。"

#: src/pages/CreateProposal/index.tsx
#~ msgid "All Proposals"
#~ msgstr "全ての提案"

#: src/components/DelegationCandidateInfo/index.tsx
msgid "Already has"
msgstr "すでに持っています"

#: src/components/ProposalActionsModal/steps/FunctionCallReviewStep/index.tsx
msgid "Arguments"
msgstr "引数"

#: src/components/Documentation/index.tsx
msgid "Artwork is generative and stored directly on-chain (not IPFS)."
msgstr "生成されたアートワークは直接オンチェーンに保存されます(IPFSではありません)。"

#: src/components/ProposalActionsModal/steps/StreamPaymentsPaymentDetailsStep/index.tsx
msgid "At this time only USDC and WETH streams are supported"
msgstr ""

#: src/components/AuctionTimer/index.tsx
#: src/components/AuctionTimer/index.tsx
msgid "Auction ended"
msgstr "オークションが終了しました"

#: src/components/AuctionTimer/index.tsx
msgid "Auction ends in"
msgstr "オークション終了まで"

#: src/components/StreamWithdrawModal/index.tsx
msgid "Available to withdraw"
msgstr ""

#: src/components/CandidateSponsors/OriginalSignature.tsx
#: src/pages/CreateProposal/index.tsx
msgid "Awaiting signature"
msgstr ""

#: src/components/ProposalActionsModal/steps/FunctionCallEnterArgsStep/index.tsx
#: src/components/ProposalActionsModal/steps/FunctionCallReviewStep/index.tsx
#: src/components/ProposalActionsModal/steps/FunctionCallSelectFunctionStep/index.tsx
#: src/components/ProposalActionsModal/steps/StreamPaymentsDateDetailsStep/index.tsx
#: src/components/ProposalActionsModal/steps/StreamPaymentsPaymentDetailsStep/index.tsx
#: src/components/ProposalActionsModal/steps/StreamPaymentsReviewStep/index.tsx
#: src/components/ProposalActionsModal/steps/TransferFundsDetailsStep/index.tsx
#: src/components/ProposalActionsModal/steps/TransferFundsReviewStep/index.tsx
msgid "Back"
msgstr "戻る"

#: src/components/ExploreGrid/ExploreNounDetail/index.tsx
#: src/pages/Playground/index.tsx
msgid "Background"
msgstr "背景"

#: src/components/Documentation/index.tsx
msgid "Because 100% of Noun auction proceeds are sent to Nouns DAO, Nounders have chosen to compensate themselves with Nouns. Every 10th Noun for the first 5 years of the project (Noun ids #0, #10, #20, #30 and so on) will be automatically sent to the Nounder's multisig to be vested and shared among the founding members of the project."
msgstr "Nounオークションの収益の100%がNouns DAOに送られるため、Nounderは自分達をNounsで補償することに決めました。プロジェクトの最初の5年間の間、毎回10番目のNoun (Noun ID #0, #10, #20, #30 など) が自動的にNoundersのマルチシグに送られ、プロジェクトの創設メンバー達に与えられて、共有されます。"

#: src/pages/CreateCandidate/index.tsx
#: src/pages/CreateProposal/index.tsx
#: src/pages/EditCandidate/index.tsx
#: src/pages/EditProposal/index.tsx
msgid "Because this proposal contains a USDC fund transfer action we've added an additional ETH transaction to refill the TokenBuyer contract. This action allows to DAO to continue to trustlessly acquire USDC to fund proposals like this."
msgstr ""

#: src/components/NounsIntroSection/index.tsx
msgid "Behold, an infinite work of art! Nouns is a community-owned brand that makes a positive impact by funding ideas and fostering collaboration. From collectors and technologists, to non-profits and brands, Nouns is for everyone."
msgstr ""

#: src/components/Bid/index.tsx
#: src/components/Bid/index.tsx
msgid "Bid"
msgstr "入札"

#: src/components/NounInfoCard/index.tsx
msgid "Bid history"
msgstr "入札履歴"

#: src/components/Bid/index.tsx
msgid "Bid was placed successfully!"
msgstr "正常に入札されました！"

#: src/components/NounInfoCard/index.tsx
msgid "Bids"
msgstr "入札"

#: src/components/BidHistoryModal/index.tsx
msgid "Bids for"
msgstr "入札"

#: src/components/BidHistoryModal/index.tsx
msgid "Bids will appear here"
msgstr "入札はここに表示されます"

#: src/components/ExploreGrid/ExploreNounDetail/index.tsx
#: src/pages/Playground/index.tsx
msgid "Body"
msgstr "体"

#: src/components/NounHoverCard/index.tsx
#: src/components/NounInfoRowBirthday/index.tsx
msgid "Born"
msgstr "誕生"

#: src/components/NounsIntroSection/index.tsx
msgid "Build With Nouns. Get Funded."
msgstr ""

#: src/components/StreamWithdrawModal/index.tsx
msgid "Cancel"
msgstr ""

#: src/pages/Candidate/index.tsx
msgid "Cancel candidate"
msgstr ""

#: src/components/NounProfileVoteRow/index.tsx
#: src/components/ProposalStatus/index.tsx
#: src/components/ProposalStatusCopy/index.tsx
msgid "Canceled"
msgstr "キャンセルしました"

#: src/components/ProposalEditor/index.tsx
msgid "Candidate"
msgstr ""

#: src/pages/EditCandidate/index.tsx
msgid "Candidate updated!"
msgstr ""

#: src/components/NavBar/index.tsx
#: src/components/NavBar/index.tsx
msgid "Candidates"
msgstr ""

#: src/components/Proposals/index.tsx
msgid "Candidates submitted by community members will appear here."
msgstr ""

#: src/components/VoteModal/index.tsx
#~ msgid "Cast 1 vote against Prop {0}"
#~ msgstr "Prop {0} に対しての反対票を1票投じてください"

#: src/components/VoteModal/index.tsx
#~ msgid "Cast 1 vote for Prop {0}"
#~ msgstr "提案 {0} に 対する1 票を投票してください"

#: src/components/VoteModal/index.tsx
#~ msgid "Cast {0} votes against Prop {1}"
#~ msgstr "提案 {1} に対して {0} 反対票を投じてください"

#: src/components/VoteModal/index.tsx
#~ msgid "Cast {0} votes for Prop {1}"
#~ msgstr "提案 \"{1}\" にする1票を投票\"{0}\"してください"

#: src/components/ChangeDelegatePannel/index.tsx
msgid "Change"
msgstr "代理人を変更する"

#: src/components/CandidateSponsors/SelectSponsorsToPropose.tsx
msgid "Choose sponsors"
msgstr ""

#: src/components/WalletConnectModal/index.tsx
msgid "Clear WalletConnect Data"
msgstr "WalletConnect データを消去"

#: src/components/ChangeDelegatePannel/index.tsx
#: src/components/ChangeDelegatePannel/index.tsx
#: src/components/CurrentDelegatePannel/index.tsx
#: src/components/ProposalActionsModal/steps/SelectProposalActionStep/index.tsx
msgid "Close"
msgstr "近い"

#: src/components/Documentation/index.tsx
msgid "Compound Governance"
msgstr "コンパウンドガバナンス"

#: src/components/NavWallet/WalletConnectButton/index.tsx
msgid "Connect"
msgstr "接続する"

#: src/components/ProposalHeader/CandidateHeader.tsx
#: src/components/ProposalHeader/index.tsx
msgid "Connect a wallet to vote."
msgstr "投票するためにウォレットを接続してください。"

#: src/components/Proposals/index.tsx
msgid "Connect wallet to make a proposal."
msgstr "提案するためにはウォレットに接続してください。"

#: src/components/WalletConnectModal/index.tsx
msgid "Connect your wallet"
msgstr "ウォレットに接続してください"

#: src/components/Documentation/index.tsx
msgid "Consequently, the Nouns Foundation anticipates being the steward of the veto power until Nouns DAO is ready to implement an alternative, and therefore wishes to clarify the conditions under which it would exercise this power."
msgstr ""

#: src/components/CreateProposalButton/index.tsx
#: src/pages/CreateProposal/index.tsx
msgid "Create Proposal"
msgstr "提案を作成"

#: src/pages/CreateCandidate/index.tsx
msgid "Create Proposal Candidate"
msgstr ""

#: src/components/CreateCandidateButton/index.tsx
msgid "Create proposal candidate"
msgstr ""

#: src/components/Documentation/index.tsx
msgid "CryptoPunks"
<<<<<<< HEAD
msgstr ""

#: src/components/Documentation/index.tsx
#~ msgid "Cryptopunks"
#~ msgstr "クリプトパンクス"
=======
msgstr "クリプトパンクス"
>>>>>>> b2e9b9e7

#: src/components/CurrentDelegatePannel/index.tsx
msgid "Current Delegate"
msgstr "現在の代表者"

#: src/pages/Vote/index.tsx
#~ msgid "Current Quorum"
#~ msgstr ""

#: src/pages/Vote/index.tsx
msgid "Current Threshold"
msgstr ""

#: src/components/CurrentBid/index.tsx
msgid "Current bid"
msgstr "現在の入札額"

#: src/components/NavBar/index.tsx
msgid "DAO"
msgstr "DAO"

#: src/components/Documentation/index.tsx
msgid "Daily Auctions"
msgstr "デイリーオークション"

#: src/components/NounProfileVoteRow/index.tsx
#: src/components/ProposalStatus/index.tsx
#: src/components/ProposalStatusCopy/index.tsx
msgid "Defeated"
msgstr "却下"

#: src/components/Proposals/index.tsx
#: src/components/Proposals/index.tsx
#: src/components/Proposals/index.tsx
#: src/components/Winner/index.tsx
#: src/components/Winner/index.tsx
msgid "Delegate"
msgstr "投票を委任する"

#: src/components/ChangeDelegatePannel/index.tsx
msgid "Delegate Update Failed"
msgstr "委任された更新に失敗しました"

#: src/components/ChangeDelegatePannel/index.tsx
msgid "Delegate Updated!"
msgstr "デリゲートが更新されました"

#: src/components/profileEvent/event/MobileDelegationEvent/index.tsx
msgid "Delegate changed from<0><1/></0> to <2><3/></2>"
msgstr ""

#: src/components/ChangeDelegatePannel/index.tsx
msgid "Delegate {availableVotes} Vote"
msgstr "{availableVotes}票を委任する"

#: src/components/ChangeDelegatePannel/index.tsx
msgid "Delegate {availableVotes} Votes"
msgstr "{availableVotes}票を委任する"

#: src/components/CurrentDelegatePannel/index.tsx
msgid "Delegation"
msgstr "デリゲーション"

#: src/pages/Fork/DeployForkButton.tsx
msgid "Deploy Fork"
msgstr ""

#: src/pages/Fork/DeployForkButton.tsx
msgid "Deploy Nouns fork"
msgstr ""

#: src/pages/Fork/DeployForkButton.tsx
msgid "Deploying a Nouns fork and beginning the forking period"
msgstr ""

#: src/components/ProposalContent/ProposalCandidateContent.tsx
#: src/components/ProposalContent/index.tsx
#: src/pages/CandidateHistoryPage/index.tsx
#: src/pages/ProposalHistory/index.tsx
msgid "Description"
msgstr "説明"

#: src/components/CandidateSponsors/OriginalSignature.tsx
msgid "Did not re-sign"
msgstr ""

#: src/components/NavWallet/index.tsx
msgid "Disconnect"
msgstr "切断する"

#: src/components/Footer/index.tsx
#~ msgid "Discord"
#~ msgstr "Discord"

#: src/components/NavBar/index.tsx
msgid "Discourse"
msgstr "Discourse"

#: src/components/NavBar/index.tsx
msgid "Docs"
msgstr "ドキュメント"

#: src/components/NounsIntroSection/index.tsx
msgid "Download the Free iOS App"
msgstr ""

#: src/components/DynamicQuorumInfoModal/index.tsx
#~ msgid "Dynamic Quorum"
#~ msgstr ""

#: src/components/DynamicQuorumInfoModal/index.tsx
msgid "Dynamic Threshold"
msgstr ""

#: src/components/Banner/index.tsx
msgid "EVERY DAY,"
msgstr "毎日"

#: src/components/Documentation/index.tsx
msgid "Each time an auction is settled, the settlement transaction will also cause a new Noun to be minted and a new 24 hour auction to begin."
msgstr "オークションが決済される度に、決済取引によって新しいNounがミントされ、また新たに24時間のオークションが開催されます。"

#: src/pages/Candidate/index.tsx
msgid "Edit"
msgstr ""

#: src/pages/EditProposal/index.tsx
msgid "Edit Proposal"
msgstr ""

#: src/pages/EditCandidate/index.tsx
msgid "Edit Proposal Candidate"
msgstr ""

#: src/pages/Candidate/index.tsx
msgid "Editing a proposal candidate will clear any previous sponsors and require each sponsor to re-sign"
msgstr ""

#: src/pages/EditCandidate/index.tsx
#: src/pages/EditProposal/index.tsx
msgid "Editing a proposal will clear all previous feedback"
msgstr ""

#: src/pages/Vote/index.tsx
msgid "Ended"
msgstr "終了しました"

#: src/components/ProposalActionsModal/steps/StreamPaymentsReviewStep/index.tsx
msgid "Ending on"
msgstr ""

#: src/pages/Vote/index.tsx
msgid "Ends"
msgstr "終了日"

#: src/components/AuctionTimer/index.tsx
msgid "Ends on"
msgstr "終了日時"

#: src/components/Proposals/index.tsx
#: src/hooks/useGetCountDownCopy.tsx
msgid "Ends {0}"
msgstr "残り{0} で終了します"

#: src/components/ChangeDelegatePannel/index.tsx
msgid "Enter the Ethereum address or ENS name of the account you would like to delegate your votes to."
msgstr "投票を委任するアカウントのイーサリアムアドレスまたはENS名を入力します。"

#: src/components/Bid/index.tsx
#: src/components/Bid/index.tsx
#: src/components/VoteModal/index.tsx
#: src/components/VoteSignals/VoteSignals.tsx
#: src/pages/Candidate/index.tsx
#: src/pages/CreateCandidate/index.tsx
#: src/pages/CreateProposal/index.tsx
#: src/pages/EditCandidate/index.tsx
#: src/pages/EditProposal/index.tsx
#: src/pages/EditProposal/index.tsx
#: src/pages/EditProposal/index.tsx
#: src/pages/EditProposal/index.tsx
#: src/pages/Vote/index.tsx
msgid "Error"
msgstr "エラー"

#: src/components/NounInfoRowBirthday/index.tsx
msgid "Error fetching Noun birthday"
msgstr "Nounの誕生日を取得できませんでした"

#: src/components/Footer/index.tsx
#: src/components/NounInfoCard/index.tsx
msgid "Etherscan"
msgstr "Etherscan"

#: src/components/NounsIntroSection/index.tsx
msgid "Every new Noun pushed right to your pocket! View the current auction, remix your own Noun, and explore the entire history directly from the app."
msgstr ""

#: src/pages/Vote/index.tsx
msgid "Execute"
msgstr "実行する"

#: src/components/NounProfileVoteRow/index.tsx
#: src/components/ProposalStatus/index.tsx
#: src/components/ProposalStatusCopy/index.tsx
msgid "Executed"
msgstr "実行しました"

#: src/components/NounProfileVoteRow/index.tsx
#: src/components/ProposalStatus/index.tsx
#: src/components/ProposalStatusCopy/index.tsx
msgid "Expired"
msgstr "期限切れです"

#: src/components/Proposals/index.tsx
#: src/hooks/useGetCountDownCopy.tsx
msgid "Expires {0}"
msgstr "残り {0} で期限切れになります"

#: src/components/ExploreGrid/ExploreNav/index.tsx
#: src/pages/Playground/index.tsx
msgid "Explore"
msgstr "探索"

#: src/components/Banner/index.tsx
msgid "FOREVER."
msgstr "永遠に。"

#: src/pages/Vote/index.tsx
msgid "Failed to fetch"
msgstr "取得できませんでした"

#: src/components/ProfileActivityFeed/index.tsx
msgid "Failed to fetch Noun activity history"
msgstr "Noun の活動履歴の取得に失敗しました。"

#: src/components/Holder/index.tsx
#: src/components/NounInfoRowHolder/index.tsx
msgid "Failed to fetch Noun info"
msgstr "Nounに関する情報の取得に失敗しました"

#: src/components/VoteCard/index.tsx
#: src/components/VoteModal/index.tsx
#: src/components/VoteSignals/VoteSignals.tsx
msgid "For"
msgstr "賛成"

#: src/components/NounderNounContent/index.tsx
msgid "For this reason, we, the project's founders (‘Nounders’) have chosen to compensate ourselves with Nouns. Every 10th Noun for the first 5 years of the project will be sent to our multisig (5/10), where it will be vested and distributed to individual Nounders."
msgstr "その為、我々、プロジェクトの創設者 (Nounders) はNounsで自らを補償することに決めました。 プロジェクトの最初の5年間の間は、毎回10体目のNounがマルチシグ(5/10) に送られた後、個々のナウンダーズに与えられ、配布されます。"

#: src/components/NavBar/index.tsx
#: src/components/NavBar/index.tsx
#: src/pages/Forks/index.tsx
msgid "Fork"
msgstr ""

#: src/pages/Fork/index.tsx
msgid "Fork Nouns DAO"
msgstr ""

#: src/pages/Forks/index.tsx
msgid "Forking is the crypto-native way for groups of token holders to exit together into a new instance of their protocol, resulting in maximal conservation of momentum in the ecosystem."
msgstr ""

#: src/components/Footer/index.tsx
msgid "Forums"
msgstr "Forums"

#: src/components/ProposalActionsModal/steps/FunctionCallReviewStep/index.tsx
msgid "Function"
msgstr "関数"

#: src/components/ProposalTransactionFormModal/index.tsx
#~ msgid "Function (Optional)"
#~ msgstr "関数 (任意)"

#: src/components/VoteModal/index.tsx
msgid "Gas spent on voting will be refunded to you."
msgstr ""

#: src/pages/Playground/index.tsx
msgid "Generate Nouns"
msgstr "Nounsを作る"

#: src/components/Winner/index.tsx
#: src/components/Winner/index.tsx
msgid "Get Involved"
msgstr ""

#: src/components/ExploreGrid/ExploreNounDetail/index.tsx
#: src/pages/Playground/index.tsx
msgid "Glasses"
msgstr "メガネ"

#: src/pages/Forks/index.tsx
#: src/pages/Governance/index.tsx
msgid "Governance"
msgstr "ガバナンス"

#: src/components/Documentation/index.tsx
msgid "Governance ‘Slow Start’"
msgstr "ガバナンス「スロースタート」"

#: src/components/DelegationCandidateInfo/index.tsx
msgid "Has"
msgstr "票あり"

#: src/components/ExploreGrid/ExploreNounDetail/index.tsx
#: src/pages/Playground/index.tsx
msgid "Head"
msgstr "頭"

#: src/components/Holder/index.tsx
#: src/components/NounHoverCard/index.tsx
msgid "Held by"
msgstr "主催者"

#: src/components/AuctionActivity/index.tsx
msgid "Help mint the next Noun"
msgstr "次にミントされるNounの投票をしてください"

#: src/components/profileEvent/event/DesktopTransferEvent/index.tsx
msgid "Holder changed from <0><1/></0> to <2><3/></2>"
msgstr ""

#: src/components/profileEvent/event/MobileTransferEvent/index.tsx
msgid "Holder changed from<0><1/></0> to <2><3/></2>"
msgstr ""

#: src/components/Documentation/index.tsx
#~ msgid "In addition to the precautions taken by Compound Governance, Nounders have given themselves a special veto right to ensure that no malicious proposals can be passed while the Noun supply is low. This veto right will only be used if an obviously harmful governance proposal has been passed, and is intended as a last resort."
#~ msgstr "コンパウンドガバナンスによる予防措置に加えて、Nounの供給量が少ない間に悪意のある議案が通らないように、Noundersは特別な拒否権を保有しています。この拒否権は、明らかに有害なガバナンスの提案が可決された場合にのみ行使され、最後の手段として使用されます。"

#: src/components/Bid/index.tsx
msgid "Insufficient bid amount 🤏"
msgstr "入札額が不足しています🤏"

#: src/components/ProposalActionsModal/steps/FunctionCallEnterArgsStep/index.tsx
msgid "Invalid Arguments"
msgstr ""

#: src/components/NavLocaleSwitcher/index.tsx
msgid "Language"
msgstr "言語"

#: src/components/NounderNounContent/index.tsx
msgid "Learn more"
msgstr "詳細はこちら"

#: src/components/Documentation/index.tsx
msgid "Learn more below, or start creating Nouns off-chain using the {playgroundLink}."
msgstr "詳しくは以下をご覧ください。また、{playgroundLink} を使いNounsのオフチェーンの作成をすることもできます。"

#: src/components/NounInfoRowHolder/index.tsx
msgid "Loading..."
msgstr "ロード中..."

#: src/components/Proposals/index.tsx
msgid "Making a proposal requires {threshold} votes"
msgstr ""

#: src/components/DynamicQuorumInfoModal/index.tsx
#~ msgid "More details on how dynamic quorum works can be found <0>here</0>."
#~ msgstr ""

#: src/components/DynamicQuorumInfoModal/index.tsx
msgid "More details on how the dynamic threshold works can be found <0>here</0>."
msgstr ""

#: src/components/ProposalTransactionFormModal/index.tsx
#~ msgid "Next"
#~ msgstr "次へ"

#: src/components/ProposalActionsModal/steps/FunctionCallEnterArgsStep/index.tsx
msgid "No arguments required"
msgstr "引数は必要ありません"

#: src/components/Proposals/index.tsx
msgid "No candidates found"
msgstr ""

#: src/components/Documentation/index.tsx
msgid "No explicit rules exist for attribute scarcity; all Nouns are equally rare."
msgstr "Nounsは全て等しく希少なため、属性の希少性についての明確なルールは存在しません。"

#: src/components/Proposals/index.tsx
msgid "No proposals found"
msgstr "提案が見つかりません"

#: src/components/ProposalActionsModal/steps/FunctionCallReviewStep/index.tsx
#: src/components/ProposalActionsModal/steps/FunctionCallReviewStep/index.tsx
#: src/components/ProposalActionsModal/steps/FunctionCallReviewStep/index.tsx
msgid "None"
msgstr "なし"

#: src/pages/CreateCandidate/index.tsx
#: src/pages/CreateProposal/index.tsx
#: src/pages/EditCandidate/index.tsx
#: src/pages/EditCandidate/index.tsx
#: src/pages/EditProposal/index.tsx
#: src/pages/EditProposal/index.tsx
msgid "Note"
msgstr ""

#: src/pages/Governance/index.tsx
msgid "Noun"
msgstr "Noun"

#: src/components/Documentation/index.tsx
msgid "Noun Seeder Contract"
msgstr "Nounシーダー契約"

#: src/components/Documentation/index.tsx
msgid "Noun Traits"
msgstr "Nounsの特徴"

#: src/components/CurrentDelegatePannel/index.tsx
msgid "Noun votes are not transferable, but are <0>delegatable</0>, which means you can assign your vote to someone else as long as you own your Noun."
msgstr "Nounの票は譲渡できませんが (Nounの売却にはそれに応じて票も移ります)、委任することができます。"

#: src/components/AuctionActivityNounTitle/index.tsx
msgid "Noun {0}"
msgstr "Noun {0}"

#: src/components/Documentation/index.tsx
msgid "Nounder distributions don't interfere with the cadence of 24 hour auctions. Nouns are sent directly to the Nounder's Multisig, and auctions continue on schedule with the next available Noun ID."
msgstr "Nounder配布により24時間オークションの頻度に影響が及ぶことはありません。 NounsはNounderのマルチシグに直接送られ、オークションは次の有効なNouns IDによって予定通り継続されます。"

#: src/components/Documentation/index.tsx
msgid "Nounder's Reward"
msgstr "Nounderへの報酬"

#: src/components/Documentation/index.tsx
msgid "Nounders receive rewards in the form of Nouns (10% of supply for first 5 years)."
msgstr "Nounderには、Nounsという形で報酬が与えられます (最初の5年間は供給量の10％)。"

#: src/pages/Nounders/index.tsx
msgid "Nounders' Reward"
msgstr "Nounderへの報酬"

#: src/pages/Governance/index.tsx
msgid "Nouns"
msgstr "Nouns"

#: src/components/NavBar/index.tsx
msgid "Nouns & Traits"
msgstr ""

#: src/components/NounInfoRowHolder/index.tsx
msgid "Nouns Auction House"
msgstr "Nounsオークションハウス"

#: src/components/Documentation/index.tsx
#: src/components/NounderNounContent/index.tsx
#: src/pages/Governance/index.tsx
msgid "Nouns DAO"
msgstr "Nouns DAO"

#: src/components/Documentation/index.tsx
msgid "Nouns DAO uses a fork of {compoundGovLink}."
msgstr "Nouns DAOは {compoundGovLink} のフォークを使用しています。"

#: src/components/Documentation/index.tsx
msgid "Nouns DAO utilizes a fork of {compoundGovLink} and is the main governing body of the Nouns ecosystem. The Nouns DAO treasury receives 100% of ETH proceeds from daily Noun auctions. Each Noun is an irrevocable member of Nouns DAO and entitled to one vote in all governance matters. Noun votes are non-transferable (if you sell your Noun the vote goes with it) but delegatable, which means you can assign your vote to someone else as long as you own your Noun."
msgstr "Nouns DAOは {compoundGovLink} のフォークを利用しており、Nounsエコシステムの主要な統治機関です。毎日起こるNounオークションから得られるETHの収益の100％はNouns DAO トレジャリーにて受け取られています。各NounはNouns DAOの変更不可能なメンバーであり、すべてのガバナンスの問題で1票の投票権を有します。Nounの票は譲渡できませんが (Nounの売却にはそれに応じて票も移ります)、委任することができます。"

#: src/pages/Playground/index.tsx
msgid "Nouns Protocol"
msgstr "Nounsプロトコル"

#: src/components/Documentation/index.tsx
msgid "Nouns are an experimental attempt to improve the formation of on-chain avatar communities. While projects such as {cryptopunksLink} have attempted to bootstrap digital community and identity, Nouns attempt to bootstrap identity, community, governance, and a treasury that can be used by the community."
msgstr "Nouns は、オンチェーン・アバターコミュニティの形成を改善するための実験的な試みです。{cryptopunksLink} などのプロジェクトがデジタルコミュニティとアイデンティティの構築を試みているのに対し、Nounsはアイデンティティ、コミュニティ、ガバナンス、そしてコミュニティが使用できるトレジャリーを構築することを試みています。"

#: src/components/Documentation/index.tsx
msgid "Nouns are generated randomly based Ethereum block hashes. There are no 'if' statements or other rules governing Noun trait scarcity, which makes all Nouns equally rare. As of this writing, Nouns are made up of:"
msgstr "Nounsは、イーサリアムのブロックハッシュに基づいてランダムに生成されます。Nounの特徴の希少性を管理する「if」ステートメントやその他のルールは存在しないため、すべてのNounが等しく希少となります。現時点では、Nounsは以下のもので構成されています："

#: src/components/Documentation/index.tsx
msgid "Nouns are stored directly on Ethereum and do not utilize pointers to other networks such as IPFS. This is possible because Noun parts are compressed and stored on-chain using a custom run-length encoding (RLE), which is a form of lossless compression."
msgstr "NounはEthereum上に直接保存されるため、IPFSのような他のネットワークへのポインタを利用することはありません。これは、Nounのパーツが可逆圧縮の一種であるカスタムのランレングス圧縮 (RLE) を使用してオンチェーンで圧縮・保存されていることから実現したものです。"

#: src/components/Documentation/index.tsx
msgid "Nouns artwork is in the {publicDomainLink}."
msgstr "Nounsのアートワークは {publicDomainLink} にあります。"

#: src/pages/Governance/index.tsx
#~ msgid "Nouns govern <0>Nouns DAO</0>. Nouns can vote on proposals or delegate their vote to a third party. A minimum of <1>{nounsRequired} {0}</1> is required to submit proposals."
#~ msgstr "Nounsが統治する <0>Nouns DAO</0> 。Nounsは提案に対して投票したり、第三者に投票を委任することができますが、提案の提出には最低でも <1>{nounsRequired} {0}</1> 以上が必要です。"

#: src/components/VoteSignals/VoteSignals.tsx
#: src/components/VoteSignals/VoteSignals.tsx
msgid "Nouns voters can cast voting signals to give proposers of pending proposals an idea of how they intend to vote and helpful guidance on proposal changes to change their vote."
msgstr ""

#: src/components/DelegationCandidateInfo/index.tsx
msgid "Now has"
msgstr "今持っています"

#: src/components/Banner/index.tsx
msgid "ONE NOUN,"
msgstr "1つのNOUNを"

#: src/pages/Vote/index.tsx
msgid "Objection only period"
msgstr ""

#: src/components/ProposalStatus/index.tsx
msgid "Objection period"
msgstr ""

#: src/pages/Vote/index.tsx
msgid "Objection period triggered"
msgstr ""

#: src/pages/Fork/ForkEvent.tsx
msgid "Offending proposal{0}"
msgstr ""

#: src/components/Documentation/index.tsx
msgid "On-Chain Artwork"
msgstr "オンチェーンアートワーク"

#: src/components/CandidateSponsors/SignatureForm.tsx
msgid "Once a signed proposal is onchain, signers will need to wait until the proposal is queued or defeated before putting another proposal onchain."
msgstr ""

#: src/components/Documentation/index.tsx
msgid "One Noun is equal to one vote."
msgstr "1体のNounにつき、1票の投票件を得ることができます。"

#: src/components/Documentation/index.tsx
msgid "One Noun is trustlessly auctioned every 24 hours, forever."
msgstr "Nounsは24時間ごとに1体ずつ、第三者の介入無しでオークションに出され続けます。"

#: src/components/NounsIntroSection/index.tsx
msgid "One Noun, Every Day, Forever."
msgstr ""

#: src/pages/Playground/index.tsx
msgid "Only 32x32 PNG images are accepted"
msgstr "32x32 PNG画像のみ受け付けています"

#: src/components/ProposalHeader/index.tsx
msgid "Only Nouns you owned or were delegated to you before {0} are eligible to vote."
msgstr "投票できるのは {0} 以前に所有していた、または委任されたNounsのみです。"

#: src/pages/Vote/index.tsx
msgid "Only visible to you"
msgstr ""

#: src/components/NounProfileVoteRow/index.tsx
#: src/components/ProposalStatus/index.tsx
#: src/components/ProposalStatusCopy/index.tsx
msgid "Pending"
msgstr "保留中"

#: src/components/Bid/index.tsx
#: src/components/Bid/index.tsx
#: src/components/Bid/index.tsx
msgid "Place bid"
msgstr "入札をする"

#: src/components/Documentation/index.tsx
#: src/components/NavBar/index.tsx
#: src/pages/Playground/index.tsx
msgid "Playground"
msgstr "遊び場"

#: src/components/Bid/index.tsx
msgid "Please place a bid higher than or equal to the minimum bid amount of {0} ETH"
msgstr "最低入札額の {0} ETHと同じかそれ以上の入札額を設定してください"

#: src/components/AddNounsToForkModal/index.tsx
#: src/components/AddNounsToForkModal/index.tsx
#: src/components/AddNounsToForkModal/index.tsx
#: src/components/AddNounsToForkModal/index.tsx
#: src/components/Bid/index.tsx
#: src/components/Bid/index.tsx
#: src/components/Bid/index.tsx
#: src/components/Bid/index.tsx
#: src/components/CandidateSponsors/SelectSponsorsToPropose.tsx
#: src/components/CandidateSponsors/SelectSponsorsToPropose.tsx
#: src/components/CandidateSponsors/SubmitUpdateProposal.tsx
#: src/components/CandidateSponsors/SubmitUpdateProposal.tsx
#: src/components/VoteModal/index.tsx
#: src/components/VoteModal/index.tsx
#: src/components/VoteSignals/VoteSignals.tsx
#: src/components/VoteSignals/VoteSignals.tsx
#: src/pages/Candidate/index.tsx
#: src/pages/Candidate/index.tsx
#: src/pages/CreateCandidate/index.tsx
#: src/pages/CreateCandidate/index.tsx
#: src/pages/CreateProposal/index.tsx
#: src/pages/CreateProposal/index.tsx
#: src/pages/EditCandidate/index.tsx
#: src/pages/EditCandidate/index.tsx
#: src/pages/EditProposal/index.tsx
#: src/pages/EditProposal/index.tsx
#: src/pages/EditProposal/index.tsx
#: src/pages/EditProposal/index.tsx
#: src/pages/EditProposal/index.tsx
#: src/pages/EditProposal/index.tsx
#: src/pages/EditProposal/index.tsx
#: src/pages/EditProposal/index.tsx
#: src/pages/Fork/DeployForkButton.tsx
#: src/pages/Fork/DeployForkButton.tsx
#: src/pages/Fork/DeployForkButton.tsx
#: src/pages/Fork/DeployForkButton.tsx
#: src/pages/Fork/WithdrawNounsButton.tsx
#: src/pages/Fork/WithdrawNounsButton.tsx
#: src/pages/Fork/WithdrawNounsButton.tsx
#: src/pages/Fork/WithdrawNounsButton.tsx
#: src/pages/Vote/index.tsx
#: src/pages/Vote/index.tsx
msgid "Please try again."
msgstr "もう一度やり直してください。"

#: src/components/ProposalEditor/index.tsx
msgid "Preview"
msgstr ""

#: src/components/ProposalEditor/index.tsx
#~ msgid "Preview:"
#~ msgstr "プレビュー："

#: src/components/NounsIntroSection/index.tsx
msgid "Prop House"
msgstr ""

#: src/components/ProposalEditor/index.tsx
msgid "Proposal"
msgstr "提案"

#: src/components/ProposalHeader/index.tsx
#: src/pages/CandidateHistoryPage/index.tsx
msgid "Proposal Candidate"
msgstr ""

#: src/pages/CreateCandidate/index.tsx
msgid "Proposal Candidate Created! <0/> <1>View the candidate</1>"
msgstr ""

#: src/pages/EditProposal/index.tsx
msgid "Proposal Candidate Created!<0/><1>View the candidate</1>"
msgstr ""

#: src/pages/CreateProposal/index.tsx
#~ msgid "Proposal Created!"
#~ msgstr "提案を作成しました！"

#: src/pages/CreateProposal/index.tsx
msgid "Proposal Created!<0/>"
msgstr ""

#: src/pages/Vote/index.tsx
msgid "Proposal Executed!"
msgstr "提案が実行されました！"

#: src/pages/Vote/index.tsx
msgid "Proposal Queued!"
msgstr "提案が待機されました！"

#: src/pages/EditProposal/index.tsx
#: src/pages/EditProposal/index.tsx
#: src/pages/EditProposal/index.tsx
msgid "Proposal Updated!"
msgstr ""

#: src/components/Proposals/index.tsx
#: src/pages/CreateCandidate/index.tsx
msgid "Proposal candidates can be created by anyone. If a candidate receives enough signatures by Nouns voters, it can be promoted to a proposal."
msgstr ""

#: src/components/CandidateSponsors/index.tsx
msgid "Proposal candidates must meet the required Nouns vote threshold."
msgstr ""

#: src/pages/Vote/index.tsx
msgid "Proposal functions"
msgstr ""

#: src/components/ProposalHeader/index.tsx
#: src/pages/ProposalHistory/index.tsx
msgid "Proposal {0}"
msgstr "提案 {0}"

#: src/components/NavBar/index.tsx
msgid "Proposals"
msgstr "提案"

#: src/components/Proposals/index.tsx
msgid "Proposals submitted by community members will appear here."
msgstr "コミュニティメンバーが提出した提案はここに表示されます。"

#: src/components/ProposalContent/ProposalCandidateContent.tsx
#: src/components/ProposalContent/index.tsx
#: src/pages/CandidateHistoryPage/index.tsx
#: src/pages/ProposalHistory/index.tsx
msgid "Proposed Transactions"
msgstr "提案中のトランザクション"

#: src/pages/Candidate/index.tsx
msgid "Proposer functions"
msgstr ""

#: src/pages/Vote/index.tsx
msgid "Queue"
msgstr "キュー"

#: src/components/NounProfileVoteRow/index.tsx
#: src/components/ProposalStatus/index.tsx
#: src/components/ProposalStatusCopy/index.tsx
msgid "Queued"
msgstr "キューに入りました"

#: src/pages/Vote/index.tsx
#~ msgid "Quorum"
#~ msgstr "定足数"

#: src/components/CandidateSponsors/Signature.tsx
msgid "Re-signed"
msgstr ""

#: src/components/VoteModal/index.tsx
msgid "Reason (Optional)"
msgstr "理由\"(任意)\""

#: src/components/CandidateSponsors/Signature.tsx
msgid "Remove sponsorship"
msgstr ""

#: src/components/DynamicQuorumInfoModal/index.tsx
msgid "Required % of Nouns to Pass"
msgstr ""

#: src/components/ProposalActionsModal/steps/StreamPaymentsDateDetailsStep/index.tsx
msgid "Review Action Details"
msgstr ""

#: src/components/ProposalActionsModal/steps/FunctionCallReviewStep/index.tsx
msgid "Review Function Call Action"
msgstr ""

#: src/components/ProposalActionsModal/steps/StreamPaymentsReviewStep/index.tsx
msgid "Review Streaming Payment Action"
msgstr ""

#: src/components/ProposalActionsModal/steps/TransferFundsReviewStep/index.tsx
msgid "Review Transfer Funds Action"
msgstr ""

#: src/components/ProposalActionsModal/steps/FunctionCallEnterArgsStep/index.tsx
#: src/components/ProposalActionsModal/steps/TransferFundsDetailsStep/index.tsx
msgid "Review and Add"
msgstr ""

#: src/components/LanguageSelectionModal/index.tsx
msgid "Select Language"
msgstr "言語を選択"

#: src/components/CandidateSponsors/SelectSponsorsToPropose.tsx
msgid "Select signatures"
msgstr ""

#: src/components/CandidateSponsors/SelectSponsorsToPropose.tsx
msgid "Select signatures to submit with your proposal. The total number of signatures must be greater than the proposal threshold of {0}."
msgstr ""

#: src/components/AddNounsToForkModal/index.tsx
msgid "Set approval"
msgstr ""

#: src/components/Bid/index.tsx
msgid "Settle"
msgstr "決済する"

#: src/components/Bid/index.tsx
#: src/components/Bid/index.tsx
#: src/components/Bid/index.tsx
#: src/components/Bid/index.tsx
msgid "Settle Auction"
msgstr "オークションを決済する"

#: src/components/SettleManuallyBtn/index.tsx
msgid "Settle manually"
msgstr "手動で決済する"

#: src/components/Bid/index.tsx
msgid "Settled auction successfully!"
msgstr "オークションが正常に決済されました！"

#: src/components/Documentation/index.tsx
msgid "Settlement of one auction kicks off the next."
msgstr "オークションの決済が１つ終わる度に次が始まります。"

#: src/components/ProfileActivityFeed/index.tsx
#~ msgid "Show all {0} events"
#~ msgstr "すべての {0} イベントを表示"

#: src/components/ProfileActivityFeedToggle/index.tsx
msgid "Show all {numEvents} events"
msgstr ""

#: src/components/ProfileActivityFeedToggle/index.tsx
msgid "Show fewer"
msgstr "少なく表示する"

#: src/components/NavWallet/index.tsx
msgid "Sign out"
msgstr "サインアウト"

#: src/components/CandidateSponsors/SignatureForm.tsx
msgid "Signature request"
msgstr ""

#: src/components/CandidateSponsors/index.tsx
msgid "Sponsoring a proposal requires at least one Noun vote"
msgstr ""

#: src/pages/Forks/index.tsx
msgid "Start a new fork"
msgstr ""

#: src/components/ProposalActionsModal/steps/StreamPaymentsReviewStep/index.tsx
msgid "Starting on"
msgstr ""

#: src/pages/Vote/index.tsx
msgid "Starts"
msgstr "開始"

#: src/components/Proposals/index.tsx
#: src/hooks/useGetCountDownCopy.tsx
msgid "Starts {0}"
msgstr "あと{0}で始まります"

#: src/components/ProposalActionsModal/steps/StreamPaymentsReviewStep/index.tsx
msgid "Stream"
msgstr ""

#: src/components/StreamWithdrawModal/index.tsx
msgid "Streamed so far"
msgstr ""

#: src/components/ProposalActionsModal/steps/StreamPaymentsDateDetailsStep/index.tsx
msgid "Streams start and end at 00:00 UTC on selected dates."
msgstr ""

#: src/pages/CreateCandidate/index.tsx
msgid "Submissions are free for Nouns voters. Non-voters can submit for a {0} ETH fee."
msgstr ""

#: src/components/VoteSignals/VoteSignals.tsx
msgid "Submit"
msgstr ""

#: src/components/Proposals/index.tsx
#: src/components/Proposals/index.tsx
#: src/components/Proposals/index.tsx
msgid "Submit Proposal"
msgstr "提案を提出"

#: src/components/VoteModal/index.tsx
msgid "Submit Vote"
msgstr "投票を提出"

#: src/components/CandidateSponsors/SignatureForm.tsx
msgid "Submit signature"
msgstr ""

#: src/components/ProposalHeader/index.tsx
msgid "Submit vote"
msgstr "投票を提出"

#: src/components/NounProfileVoteRow/index.tsx
#: src/components/ProposalStatus/index.tsx
#: src/components/ProposalStatusCopy/index.tsx
msgid "Succeeded"
msgstr "成功しました"

#: src/components/Bid/index.tsx
#: src/components/Bid/index.tsx
#: src/pages/Candidate/index.tsx
#: src/pages/CreateCandidate/index.tsx
#: src/pages/CreateProposal/index.tsx
#: src/pages/EditCandidate/index.tsx
#: src/pages/EditProposal/index.tsx
#: src/pages/EditProposal/index.tsx
#: src/pages/EditProposal/index.tsx
#: src/pages/EditProposal/index.tsx
#: src/pages/Vote/index.tsx
msgid "Success"
msgstr "成功"

#: src/pages/Fork/DeployForkButton.tsx
msgid "Success! The fork has been deployed."
msgstr ""

#: src/components/Documentation/index.tsx
msgid "Summary"
msgstr "まとめ"

#: src/components/NavWallet/index.tsx
msgid "Switch"
msgstr "切り替え"

#: src/pages/Vote/index.tsx
msgid "Switch to Noun view"
msgstr "Nounビューに切り替えます"

#: src/pages/Vote/index.tsx
msgid "Switch to delegate view"
msgstr "ビューを委任するように切り替えます"

#: src/components/NavWallet/index.tsx
msgid "Switch wallet"
msgstr "ウォレットを切り替える"

#: src/pages/Vote/index.tsx
#~ msgid "Taken at block"
#~ msgstr "ブロックで撮影"

#: src/pages/Vote/index.tsx
msgid "Taken on created block"
msgstr ""

#: src/pages/Vote/index.tsx
msgid "Taken on start block"
msgstr ""

#: src/components/VoteModal/index.tsx
msgid "Thank you for voting."
msgstr "投票ありがとうございます。"

#: src/components/Documentation/index.tsx
msgid "The Noun Seeder contract is used to determine Noun traits during the minting process. The seeder contract can be replaced to allow for future trait generation algorithm upgrades. Additionally, it can be locked by the Nouns DAO to prevent any future updates. Currently, Noun traits are determined using pseudo-random number generation:"
msgstr "Nounシーダー契約は、ミントのプロセスでNounsの特徴を決定するために使用されます。シーダー契約は、今後の特徴生成アルゴリズムのアップグレードを可能にするために変更することができ、さらに、今後のアップデートを防ぐためにNouns DAOによってロックすることも可能です。現在、Nounsの特徴は擬似乱数生成を用い決められています。"

#: src/pages/Nounders/index.tsx
msgid "The Nounders"
msgstr "Nounders"

#: src/pages/Nounders/index.tsx
msgid "The Nounders reward is intended as compensation for our pre and post-launch contributions to the project, and to help us participate meaningfully in governance as the project matures. Since there are 10 Nounders, after 5 years each Nounder could receive up to 1% of the Noun supply."
msgstr "Noundersの報酬は、プロジェクト開始前と開始後の貢献に対する対価として提供されるほか、プロジェクトが成熟するにつれ、ガバナンスに有意義に参加できるよう支援することも目的としています。Noundersは10人なので、5年後には各ナウンダーは最大でNounの供給量の1%を受け取ることができます。"

#: src/components/Documentation/index.tsx
msgid "The Nouns Auction Contract will act as a self-sufficient Noun generation and distribution mechanism, auctioning one Noun every 24 hours, forever. 100% of auction proceeds (ETH) are automatically deposited in the Nouns DAO treasury, where they are governed by Noun owners."
msgstr "Nounsオークション契約は、Noun生成・分配の自律的なメカニズムとして機能するため、24時間ごとに1体のNounを永遠にオークションにかけ続けます。オークションの収益 (ETH) は100%自動的にNounの所有者によって管理されている、Nouns DAO のトレジャリーに預けられます。"

#: src/components/Documentation/index.tsx
msgid "The Nouns Foundation considers the veto an emergency power that should not be exercised in the normal course of business. The Nouns Foundation will veto proposals that introduce non-trivial legal or existential risks to the Nouns DAO or the Nouns Foundation, including (but not necessarily limited to) proposals that:"
msgstr ""

#: src/components/Documentation/index.tsx
msgid "The Nouns community has undertaken a preliminary exploration of proposal veto alternatives (‘rage quit’ etc.), but it is now clear that this is a difficult problem that will require significantly more research, development and testing before a satisfactory solution can be implemented."
msgstr ""

#: src/components/DynamicQuorumInfoModal/index.tsx
#~ msgid "The Quorum (minimum number of For votes required to pass a proposal) is set as a function of the number of Against votes a proposal has received. It increases quadratically as a function of the % of Nouns voting against a prop, varying between Min Quorum and Max Quorum."
#~ msgstr ""

#: src/components/DynamicQuorumInfoModal/index.tsx
#~ msgid "The Quorum (minimum number of For votes required to pass a proposal) is set as a function of the number of Against votes a proposal has received. The number of For votes required to pass Proposal {0} is given by the following curve:"
#~ msgstr ""

#: src/components/DynamicQuorumInfoModal/index.tsx
msgid "The Threshold (minimum number of For votes required to pass a proposal) is set as a function of the number of Against votes a proposal has received. It increases linearly as a function of the % of Nouns voting against a prop, varying between Min Threshold and Max Threshold."
msgstr ""

#: src/components/DynamicQuorumInfoModal/index.tsx
msgid "The Threshold (minimum number of For votes required to pass a proposal) is set as a function of the number of Against votes a proposal has received. The number of For votes required to pass Proposal {0} is given by the following curve:"
msgstr ""

#: src/components/Documentation/index.tsx
msgid "The compressed parts are efficiently converted into a single base64 encoded SVG image on-chain. To accomplish this, each part is decoded into an intermediate format before being converted into a series of SVG rects using batched, on-chain string concatenation. Once the entire SVG has been generated, it is base64 encoded."
msgstr "圧縮されたパーツは、オンチェインで効率よく1つのbase64エンコードされたSVG画像に変換されます。そのために、各パーツは中間フォーマットにデコードされた後、オンチェーンでの文字列連結により一連のSVG rectsに変換されます。SVG全体が生成されると、それはbase64でエンコードされます。"

#: src/pages/Playground/index.tsx
msgid "The playground was built using the {nounsProtocolLink}. Noun's traits are determined by the Noun Seed. The seed was generated using {nounsAssetsLink} and rendered using the {nounsSDKLink}."
msgstr "遊び場は{nounsProtocolLink} を使用して作られており、Nounの特徴は、Nounシードによって決まります。{nounsAssetsLink} でシードを生成し、{nounsSDKLink} でレンダリングされています。"

#: src/components/Documentation/index.tsx
msgid "The proposal veto right was initially envisioned as a temporary solution to the problem of ‘51% attacks’ on the Nouns DAO treasury. While Nounders initially believed that a healthy distribution of Nouns would be sufficient protection for the DAO, a more complete understanding of the incentives and risks has led to general consensus within the Nounders, the Nouns Foundation, and the wider community that a more robust game-theoretic solution should be implemented before the right is removed."
msgstr ""

#: src/components/Documentation/index.tsx
msgid "The treasury is controlled exclusively by Nouns via governance."
msgstr "トレジャリーは、ガバナンスを通じてNounsが独占的に管理しています。"

#: src/pages/Forks/index.tsx
msgid "There are no active forks."
msgstr ""

#: src/components/Documentation/index.tsx
msgid "There are unfortunately no algorithmic solutions for making these determinations in advance (if there were, the veto would not be required), and proposals must be considered on a case by case basis."
msgstr ""

#: src/components/VoteModal/index.tsx
msgid "There was an error voting for your account."
msgstr "アカウントの投票中にエラーが発生しました。"

#: src/components/StreamWithdrawModal/index.tsx
msgid "There was an error withdrawing to your wallet."
msgstr ""

#: src/components/NounsIntroSection/index.tsx
<<<<<<< HEAD
msgid "There’s a way for everyone to get involved with Nouns. From whimsical endeavors like naming a frog, to ambitious projects like constructing a giant float for the Rose Parade, or even crypto infrastructure like {prophouseLink}. Nouns funds projects of all sizes and domains."
=======
msgid "There's a way for everyone to get involved with Nouns. From whimsical endeavors like naming a frog, to ambitious projects like constructing a giant float for the Rose Parade, or even crypto infrastructure like {prophouseLink}. Nouns funds projects of all sizes and domains."
>>>>>>> b2e9b9e7
msgstr ""

#: src/components/ProfileActivityFeed/index.tsx
msgid "This Noun has no activity, since it was just created. Check back soon!"
msgstr "このNounは作成されたばかりで、動きがありません。また後ほどご確認ください！"

#: src/components/CandidateSponsors/index.tsx
msgid "This candidate has met the required threshold, but Nouns voters can still add support until it’s put onchain."
msgstr ""

#: src/pages/Vote/index.tsx
msgid "This proposal can be edited for"
msgstr ""

#: src/pages/EditProposal/index.tsx
msgid "This proposal was created by candidate signatures. Editing the proposal will create a new proposal candidate requiring the original signers to resign to update the onchain proposal."
msgstr ""

#: src/components/CandidateSponsors/Signature.tsx
msgid "This signature is invalid while the signer has an active or pending proposal."
msgstr ""

#: src/components/ProposalContent/ProposalTransaction.tsx
#: src/components/ProposalContent/ProposalTransactions.tsx
msgid "This transaction sends {0} USDC to <0/> via the DAO's PayerContract."
msgstr ""

#: src/components/ProposalContent/ProposalTransaction.tsx
#: src/components/ProposalContent/ProposalTransactions.tsx
msgid "This transaction was automatically added to refill the TokenBuyer. Proposers do not receive this ETH."
msgstr ""

#: src/pages/Governance/index.tsx
msgid "This treasury exists for <0>Nouns DAO</0> participants to allocate resources for the long-term growth and prosperity of the Nouns project."
msgstr "このトレジャリーは、<0>Nouns DAO</0>の参加者がNounsプロジェクトの長期的な成長と繁栄目的に、リソースを配分するために存在しています。"

#: src/pages/EditCandidate/index.tsx
msgid "This will clear all previous sponsors and feedback votes"
msgstr ""

#: src/pages/Vote/index.tsx
#: src/pages/Vote/index.tsx
msgid "Threshold"
msgstr "しきい値"

#: src/components/AuctionTimer/index.tsx
msgid "Time left"
msgstr "残り時間"

#: src/pages/CreateProposal/index.tsx
msgid "Tip"
msgstr ""

#: src/pages/CreateProposal/index.tsx
#~ msgid "Tip:"
#~ msgstr "コツ："

#: src/components/ProposalActionsModal/steps/StreamPaymentsReviewStep/index.tsx
msgid "To"
msgstr ""

#: src/components/Documentation/index.tsx
msgid "Trait generation is not truly random. Traits can be predicted when minting a Noun on the pending block."
msgstr "特徴生成は完全にランダムというわけではなく、形質は、保留中のブロックにNounをミントする際に予想することができます。"

#: src/components/Bid/index.tsx
#: src/components/Bid/index.tsx
#: src/components/VoteModal/index.tsx
#: src/components/VoteSignals/VoteSignals.tsx
#: src/pages/Candidate/index.tsx
#: src/pages/CreateCandidate/index.tsx
#: src/pages/CreateProposal/index.tsx
#: src/pages/EditCandidate/index.tsx
#: src/pages/EditProposal/index.tsx
#: src/pages/EditProposal/index.tsx
#: src/pages/EditProposal/index.tsx
#: src/pages/EditProposal/index.tsx
#: src/pages/Vote/index.tsx
msgid "Transaction Failed"
msgstr "取引に失敗しました"

#: src/pages/Candidate/index.tsx
#: src/pages/Vote/index.tsx
msgid "Transaction Successful!"
msgstr "取引に成功しました！"

#: src/components/NavBarTreasury/index.tsx
#: src/pages/Governance/index.tsx
msgid "Treasury"
msgstr "トレジャリー"

#: src/components/Footer/index.tsx
msgid "Twitter"
msgstr "Twitter"

#: src/components/NounProfileVoteRow/index.tsx
#: src/components/ProposalStatus/index.tsx
#: src/components/ProposalStatusCopy/index.tsx
msgid "Undetermined"
msgstr "未決定"

#: src/components/ProposalStatus/index.tsx
msgid "Updatable"
msgstr ""

#: src/components/ChangeDelegatePannel/index.tsx
#: src/components/CurrentDelegatePannel/index.tsx
msgid "Update Delegate"
msgstr "デリゲートを更新"

#: src/components/EditProposalButton/index.tsx
msgid "Update Proposal"
msgstr ""

#: src/components/EditProposalButton/index.tsx
msgid "Update Proposal Candidate"
msgstr ""

#: src/components/CandidateSponsors/SubmitUpdateProposal.tsx
msgid "Update proposal"
msgstr ""

#: src/components/CandidateSponsors/index.tsx
msgid "Update proposal candidates must be re-signed by the original signers."
msgstr ""

#: src/components/ChangeDelegatePannel/index.tsx
msgid "Updating..."
msgstr "更新"

#: src/pages/Playground/index.tsx
msgid "Upload"
msgstr "アップロード"

#: src/pages/Playground/index.tsx
msgid "Upload Custom Trait"
msgstr "カスタムの特徴をアップロード"

#: src/components/VoteModal/index.tsx
msgid "User Already Voted"
msgstr "ユーザーはすでに投票済みです"

#: src/components/ProposalActionsModal/steps/FunctionCallReviewStep/index.tsx
msgid "Value"
msgstr "値"

#: src/components/ProposalTransactionFormModal/index.tsx
#~ msgid "Value in ETH (Optional)"
#~ msgstr "ETHの価格 (任意)"

#: src/pages/ProposalHistory/VersionTab.tsx
msgid "Version"
msgstr ""

#: src/pages/CandidateHistoryPage/index.tsx
msgid "Version History"
msgstr ""

#: src/components/NounProfileVoteRow/index.tsx
#: src/components/ProposalStatus/index.tsx
#: src/components/ProposalStatusCopy/index.tsx
msgid "Vetoed"
msgstr "拒否"

#: src/pages/Vote/index.tsx
#~ msgid "View Dynamic Quorum Info"
#~ msgstr ""

#: src/pages/Vote/index.tsx
msgid "View Threshold Info"
msgstr ""

#: src/components/BidHistoryBtn/index.tsx
msgid "View all bids"
msgstr "すべての入札を表示"

#: src/components/ChangeDelegatePannel/index.tsx
#: src/components/Holder/index.tsx
#: src/components/NounInfoRowHolder/index.tsx
#: src/components/Winner/index.tsx
#: src/components/profileEvent/event/DesktopDelegationEvent/index.tsx
#: src/components/profileEvent/event/DesktopDelegationEvent/index.tsx
#: src/components/profileEvent/event/DesktopNounWinEvent/index.tsx
#: src/components/profileEvent/event/DesktopNounWinEvent/index.tsx
#: src/components/profileEvent/event/DesktopProposalVoteEvent/index.tsx
#: src/components/profileEvent/event/DesktopTransferEvent/index.tsx
#: src/components/profileEvent/event/DesktopTransferEvent/index.tsx
#: src/pages/Fork/DeployForkButton.tsx
msgid "View on Etherscan"
msgstr "イーサスキャンで見る"

#: src/components/Bid/index.tsx
msgid "Vote for the next Noun"
msgstr "次のNounに投票する"

#: src/components/ExploreGrid/ExploreNounDetail/index.tsx
msgid "Vote history"
msgstr ""

#: src/components/VoteModal/index.tsx
msgid "Vote on Prop {0}"
msgstr "提案 {0} に投票"

#: src/components/NounProfileVoteRow/index.tsx
msgid "Voted against"
msgstr "反対に投票"

#: src/components/NounProfileVoteRow/index.tsx
msgid "Voted for"
msgstr "賛成に投票"

#: src/components/DelegateHoverCard/index.tsx
msgid "Voted with<0>{numVotesForProp}</0>Noun"
msgstr "<0>{numVotesForProp}</0>のNounで投票"

#: src/components/DelegateHoverCard/index.tsx
msgid "Voted with<0>{numVotesForProp}</0>Nouns"
msgstr "<0>{numVotesForProp}</0>のNounで投票"

#: src/components/VoteModal/index.tsx
msgid "Voting with <0>{0}</0> Noun"
msgstr ""

#: src/components/VoteModal/index.tsx
msgid "Voting with <0>{0}</0> Nouns"
msgstr ""

#: src/components/Documentation/index.tsx
msgid "WTF?"
msgstr "WTF?"

#: src/components/NounProfileVoteRow/index.tsx
#: src/components/profileEvent/eventData/ProposalVoteHeadline/index.tsx
msgid "Waiting for"
msgstr "待機"

#: src/components/ProposalActionsModal/steps/StreamPaymentsDateDetailsStep/index.tsx
msgid "We suggest adding a buffer between when you assume the proposal to be executed and when the stream begins."
msgstr ""

#: src/components/Documentation/index.tsx
msgid "While settlement is most heavily incentivized for the winning bidder, it can be triggered by anyone, allowing the system to trustlessly auction Nouns as long as Ethereum is operational and there are interested bidders."
msgstr "決済は落札者に最も大きなインセンティブが与えられるが、誰でも起動できるため、Ethereumが稼働し、関心のある入札者がいる限り、システムは第三者の介入無しでNounsをオークションにかけることができます。"

#: src/components/DelegationCandidateInfo/index.tsx
msgid "Will have"
msgstr "票になります"

#: src/components/NounInfoRowHolder/index.tsx
#: src/components/Winner/index.tsx
msgid "Winner"
msgstr "落札者"

#: src/components/CurrentBid/index.tsx
msgid "Winning bid"
msgstr "落札"

#: src/components/StreamWithdrawModal/index.tsx
msgid "Withdraw"
msgstr ""

#: src/pages/Fork/WithdrawNounsButton.tsx
#: src/pages/Fork/WithdrawNounsButton.tsx
msgid "Withdraw Nouns from escrow"
msgstr ""

#: src/components/StreamWithdrawModal/index.tsx
#: src/components/StreamWithdrawModal/index.tsx
msgid "Withdraw from Stream"
msgstr ""

#: src/pages/Vote/index.tsx
msgid "Withdraw from Stream <0/>"
msgstr ""

#: src/components/Winner/index.tsx
msgid "You"
msgstr "あなた"

#: src/components/ProposalHeader/index.tsx
msgid "You <0>Abstained</0> from this proposal"
msgstr "あなたはこの提案から<0>棄権</0>しました"

#: src/pages/CreateProposal/index.tsx
msgid "You <0>MUST</0> maintain enough voting power to meet the proposal threshold until your proposal is executed. If you fail to do so, anyone can cancel your proposal."
msgstr ""

#: src/components/CreateCandidateButton/index.tsx
#: src/components/CreateProposalButton/index.tsx
#: src/components/EditProposalButton/index.tsx
msgid "You already have an active or pending proposal"
msgstr "すでに有効または保留中の提案があります"

#: src/components/Documentation/index.tsx
msgid "You can experiment with off-chain Noun generation at the {playgroundLink}."
msgstr "{playgroundLink} にてオフチェーンのNoun生成を試すことができます。"

#: src/components/SettleManuallyBtn/index.tsx
msgid "You can settle manually in 1 minute"
msgstr "1分で手動で決済できます"

#: src/components/SettleManuallyBtn/index.tsx
msgid "You can settle manually in {0} minutes"
msgstr "{0} 分で手動で決済できます"

#: src/components/CreateProposalButton/index.tsx
#: src/components/EditProposalButton/index.tsx
msgid "You don't have enough votes to submit a proposal"
msgstr "提案を提出するのに十分な投票がありません"

#: src/components/Proposals/index.tsx
msgid "You have no Votes."
msgstr "投票がありません。"

#: src/components/ProposalHeader/CandidateHeader.tsx
#: src/components/ProposalHeader/index.tsx
msgid "You have no votes."
msgstr "投票がありません。"

#: src/components/CreateProposalButton/index.tsx
#: src/components/EditProposalButton/index.tsx
msgid "You must have {0} votes to submit a proposal"
msgstr "提案を提出するには {0} 票が必要です"

#: src/components/VoteSignals/VoteSignals.tsx
msgid "You provided <0>{0}</0> feedback {1}"
msgstr ""

#: src/components/ProposalHeader/index.tsx
msgid "You voted <0>Against</0> this proposal"
msgstr "あなたはこの提案に<0>反対</0>を投票しました"

#: src/components/ProposalHeader/index.tsx
msgid "You voted <0>For</0> this proposal"
msgstr "あなたはこの提案<0>に</0>投票しました"

#: src/components/ChangeDelegatePannel/index.tsx
msgid "You've already delegated to this address"
msgstr "あなたはすでにこのアドレスに委任しています"

#: src/pages/Playground/index.tsx
msgid "You've generated {0} years worth of Nouns"
msgstr "{0} 年分のナウンを生成しました"

#: src/components/VoteModal/index.tsx
msgid "You've successfully voted on on prop {0}"
msgstr "あなたは提案 {0} に投票することに成功しました。"

#: src/components/StreamWithdrawModal/index.tsx
msgid "You've successfully withdrawn {withdrawAmount} {unitForDisplay} to your wallet"
msgstr ""

#: src/components/ChangeDelegatePannel/index.tsx
msgid "Your <0>{availableVotes}</0> votes are being delegated to a new account."
msgstr "あなたは<0>{availableVotes}</0>アカウントに委任されています"

#: src/components/ChangeDelegatePannel/index.tsx
msgid "Your <0>{availableVotes}</0> votes have been delegated to a new account."
msgstr "あなたの<0>{availableVotes}</0>票が新しいアカウントに委任されました"

#: src/components/ChangeDelegatePannel/index.tsx
msgid "Your account will have less than {0} {1} after this delegation. Unexecuted props you've created will now be cancelable by anyone."
msgstr ""

#: src/components/Documentation/index.tsx
msgid "accessories (140)"
msgstr "付属品(140)"

#: src/components/AuctionTimer/index.tsx
msgid "at"
msgstr "の"

#: src/components/ProposalHeader/index.tsx
#~ msgid "at <0>{0}</0>"
#~ msgstr "<0>{0}</0> で"

#: src/components/Documentation/index.tsx
msgid "backgrounds (2)"
msgstr "背景 (2)"

#: src/components/Documentation/index.tsx
msgid "bodies (30)"
msgstr "体 (30)"

#: src/components/ForkingPeriodTimer/index.tsx
msgid "days"
msgstr ""

#: src/components/StartOrEndTime/index.tsx
msgid "ended {0}"
msgstr ""

#: src/components/StartOrEndTime/index.tsx
msgid "ends {0}"
msgstr ""

#: src/components/Documentation/index.tsx
msgid "glasses (23)"
msgstr "メガネ (23)"

#: src/components/AuctionTimer/index.tsx
msgid "h"
msgstr "時間"

#: src/components/Documentation/index.tsx
msgid "heads (242)"
msgstr "頭 (242)"

#: src/components/ForkingPeriodTimer/index.tsx
msgid "hours"
msgstr ""

#: src/components/AuctionTimer/index.tsx
msgid "m"
msgstr "分"

#: src/components/ForkingPeriodTimer/index.tsx
msgid "minutes"
msgstr ""

#: src/components/Bid/index.tsx
msgid "or more"
msgstr "かそれ以上"

#: src/components/Documentation/index.tsx
msgid "public domain"
msgstr "パブリックドメイン"

#: src/components/AuctionTimer/index.tsx
msgid "s"
msgstr "秒"

#: src/components/ForkingPeriodTimer/index.tsx
msgid "seconds"
msgstr ""

#: src/components/CandidateCard/index.tsx
msgid "sponsors"
msgstr ""

#: src/components/StartOrEndTime/index.tsx
msgid "starts {0}"
msgstr ""

#: src/components/VoteCard/index.tsx
#~ msgid "{0} <0>Address </0>"
#~ msgstr "{0}<0>イーサリアムアドレス</0>"

#: src/components/VoteCard/index.tsx
msgid "{0} <0>Address</0>"
msgstr "{0}<0>イーサリアムアドレス</0>"

#: src/components/VoteCard/index.tsx
msgid "{0} <0>Addresses</0>"
msgstr "{0}<0>イーサリアムアドレス</0>"

#: src/pages/CreateCandidate/index.tsx
msgid "{0} ETH fee upon submission"
msgstr ""

#: src/pages/Vote/index.tsx
msgid "{0} votes"
msgstr "{0} 票"

#: src/pages/Vote/index.tsx
#~ msgid "{destructiveStateButtonAction} Proposal ⌐◧-◧"
#~ msgstr "{destructiveStateButtonAction} 提案の順番 ⌐◧-◧"

#: src/pages/Vote/index.tsx
#~ msgid "{moveStateButtonAction} Proposal ⌐◧-◧"
#~ msgstr "{moveStateButtonAction} 提案の順番 ⌐◧-◧"

#: src/components/DelegationCandidateVoteCountInfo/index.tsx
#~ msgid "{voteCount} Vote"
#~ msgstr "{voteCount}票"

#: src/components/DelegationCandidateVoteCountInfo/index.tsx
#~ msgid "{voteCount} Votes"
#~ msgstr "{voteCount}票"

#: src/components/profileEvent/eventData/ProposalVoteHeadline/index.tsx
msgid "{voterComponent} abstained on"
msgstr ""

#: src/components/profileEvent/eventData/ProposalVoteHeadline/index.tsx
msgid "{voterComponent} voted against"
msgstr ""

#: src/components/profileEvent/eventData/ProposalVoteHeadline/index.tsx
msgid "{voterComponent} voted for"
msgstr ""<|MERGE_RESOLUTION|>--- conflicted
+++ resolved
@@ -188,13 +188,10 @@
 msgstr ""
 
 #: src/pages/CreateProposal/index.tsx
-<<<<<<< HEAD
-#~ msgid "Add one or more proposal actions and describe your proposal for the community. The proposal cannot be modified after submission, so please verify all information before submitting. The voting period will begin after 2 days and last for 5 days."
+#~ msgid "Add one or more proposal actions and describe your proposal for the community. The proposal cannot be modified after submission, so please verify all information before submitting. The voting period will begin after 5 days and last for 5 days."
 #~ msgstr ""
 
 #: src/pages/CreateProposal/index.tsx
-=======
->>>>>>> b2e9b9e7
 msgid "Add one or more proposal actions and describe your proposal for the community. The proposal cannot be modified after submission, so please verify all information before submitting. The voting period will begin after 5 days and last for 5 days."
 msgstr ""
 
@@ -462,15 +459,11 @@
 
 #: src/components/Documentation/index.tsx
 msgid "CryptoPunks"
-<<<<<<< HEAD
-msgstr ""
-
-#: src/components/Documentation/index.tsx
-#~ msgid "Cryptopunks"
+msgstr ""
+
+#: src/components/Documentation/index.tsx
+#~ msgid "CryptoPunks"
 #~ msgstr "クリプトパンクス"
-=======
-msgstr "クリプトパンクス"
->>>>>>> b2e9b9e7
 
 #: src/components/CurrentDelegatePannel/index.tsx
 msgid "Current Delegate"
@@ -1479,11 +1472,11 @@
 msgstr ""
 
 #: src/components/NounsIntroSection/index.tsx
-<<<<<<< HEAD
+msgid "There's a way for everyone to get involved with Nouns. From whimsical endeavors like naming a frog, to ambitious projects like constructing a giant float for the Rose Parade, or even crypto infrastructure like {prophouseLink}. Nouns funds projects of all sizes and domains."
+msgstr ""
+
+#: src/components/NounsIntroSection/index.tsx
 msgid "There’s a way for everyone to get involved with Nouns. From whimsical endeavors like naming a frog, to ambitious projects like constructing a giant float for the Rose Parade, or even crypto infrastructure like {prophouseLink}. Nouns funds projects of all sizes and domains."
-=======
-msgid "There's a way for everyone to get involved with Nouns. From whimsical endeavors like naming a frog, to ambitious projects like constructing a giant float for the Rose Parade, or even crypto infrastructure like {prophouseLink}. Nouns funds projects of all sizes and domains."
->>>>>>> b2e9b9e7
 msgstr ""
 
 #: src/components/ProfileActivityFeed/index.tsx
