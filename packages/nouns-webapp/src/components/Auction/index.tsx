import { Col } from 'react-bootstrap';
import { StandaloneNounWithSeed } from '../StandaloneNoun';
import AuctionActivity from '../AuctionActivity';
import { Row, Container } from 'react-bootstrap';
import { setStateBackgroundColor } from '../../state/slices/application';
import { LoadingNoun } from '../Noun';
import { Auction as IAuction } from '../../wrappers/nounsAuction';
import classes from './Auction.module.css';
import { INounSeed } from '../../wrappers/nounToken';
import NounderNounContent from '../NounderNounContent';
import { useHistory } from 'react-router-dom';
import { useAppDispatch, useAppSelector } from '../../hooks';
import { isNounderNoun } from '../../utils/nounderNoun';
import {
  setNextOnDisplayAuctionNounId,
  setPrevOnDisplayAuctionNounId,
} from '../../state/slices/onDisplayAuction';
import { beige, grey } from '../../utils/nounBgColors';

interface AuctionProps {
<<<<<<< HEAD
  auction: IAuction;
=======
  auction?: IAuction;
  bgColorHandler: (useGrey: boolean) => void;
>>>>>>> 3857dc59
}

const Auction: React.FC<AuctionProps> = props => {
  const { auction: currentAuction } = props;

  const history = useHistory();
  const dispatch = useAppDispatch();
  let stateBgColor = useAppSelector(state => state.application.stateBackgroundColor);
  const lastNounId = useAppSelector(state => state.onDisplayAuction.lastAuctionNounId);

  const loadedNounHandler = (seed: INounSeed) => {
    dispatch(setStateBackgroundColor(seed.background === 0 ? grey : beige));
  };

  const prevAuctionHandler = () => {
    dispatch(setPrevOnDisplayAuctionNounId());
    currentAuction && history.push(`/auction/${currentAuction.nounId.toNumber() - 1}`);
  };
  const nextAuctionHandler = () => {
    dispatch(setNextOnDisplayAuctionNounId());
    currentAuction && history.push(`/auction/${currentAuction.nounId.toNumber() + 1}`);
  };

  const nounContent = currentAuction && (
    <div className={classes.nounWrapper}>
      <StandaloneNounWithSeed
        nounId={currentAuction.nounId}
        onLoadSeed={loadedNounHandler}
        shouldLinkToProfile={false}
      />
    </div>
  );

  const loadingNoun = (
    <div className={classes.nounWrapper}>
      <LoadingNoun />
    </div>
  );

  const currentAuctionActivityContent = currentAuction && lastNounId && (
    <AuctionActivity
      auction={currentAuction}
      isFirstAuction={currentAuction.nounId.eq(0)}
      isLastAuction={currentAuction.nounId.eq(lastNounId)}
      onPrevAuctionClick={prevAuctionHandler}
      onNextAuctionClick={nextAuctionHandler}
      displayGraphDepComps={true}
    />
  );
  const nounderNounContent = currentAuction && lastNounId && (
    <NounderNounContent
      mintTimestamp={currentAuction.startTime}
      nounId={currentAuction.nounId}
      isFirstAuction={currentAuction.nounId.eq(0)}
      isLastAuction={currentAuction.nounId.eq(lastNounId)}
      onPrevAuctionClick={prevAuctionHandler}
      onNextAuctionClick={nextAuctionHandler}
    />
  );

  return (
<<<<<<< HEAD
    <div style={{ backgroundColor: stateBgColor }}>
      <Container fluid="lg">
        <Row>
          <Col lg={{ span: 6 }} className={classes.nounContentCol}>
            {currentAuction ? nounContent : loadingNoun}
          </Col>
          <Col lg={{ span: 6 }} className={classes.auctionActivityCol}>
            {isNounderNoun(currentAuction.nounId)
              ? nounderNounContent
              : currentAuctionActivityContent}
          </Col>
        </Row>
      </Container>
    </div>
=======
    <Container fluid="lg">
      <Row>
        <Col lg={{ span: 6 }} className={classes.nounContentCol}>
          {currentAuction ? nounContent : loadingNoun}
        </Col>
        <Col lg={{ span: 6 }} className={classes.auctionActivityCol}>
          {currentAuction &&
            (isNounderNoun(currentAuction.nounId)
              ? nounderNounContent
              : currentAuctionActivityContent)}
        </Col>
      </Row>
    </Container>
>>>>>>> 3857dc59
  );
};

export default Auction;<|MERGE_RESOLUTION|>--- conflicted
+++ resolved
@@ -18,12 +18,7 @@
 import { beige, grey } from '../../utils/nounBgColors';
 
 interface AuctionProps {
-<<<<<<< HEAD
   auction: IAuction;
-=======
-  auction?: IAuction;
-  bgColorHandler: (useGrey: boolean) => void;
->>>>>>> 3857dc59
 }
 
 const Auction: React.FC<AuctionProps> = props => {
@@ -85,7 +80,6 @@
   );
 
   return (
-<<<<<<< HEAD
     <div style={{ backgroundColor: stateBgColor }}>
       <Container fluid="lg">
         <Row>
@@ -100,21 +94,6 @@
         </Row>
       </Container>
     </div>
-=======
-    <Container fluid="lg">
-      <Row>
-        <Col lg={{ span: 6 }} className={classes.nounContentCol}>
-          {currentAuction ? nounContent : loadingNoun}
-        </Col>
-        <Col lg={{ span: 6 }} className={classes.auctionActivityCol}>
-          {currentAuction &&
-            (isNounderNoun(currentAuction.nounId)
-              ? nounderNounContent
-              : currentAuctionActivityContent)}
-        </Col>
-      </Row>
-    </Container>
->>>>>>> 3857dc59
   );
 };
 
