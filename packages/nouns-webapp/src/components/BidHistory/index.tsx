import React from 'react';
import ShortAddress from '../ShortAddress';
import _classes from './BidHistory.module.css';
import moment from 'moment';
import { FontAwesomeIcon } from '@fortawesome/react-fontawesome';
import { faExternalLinkAlt } from '@fortawesome/free-solid-svg-icons';
import { buildEtherscanTxLink } from '../../utils/etherscan';
import TruncatedAmount from '../TruncatedAmount';
import BigNumber from 'bignumber.js';
<<<<<<< HEAD
import { BigNumber as EthersBN } from '@ethersproject/bignumber';
import { CHAIN_ID } from '../../config';
import { Bid } from '../../utils/types';
import { useAuctionBids } from '../../wrappers/onDisplayAuction';
=======
import { IBid } from '../../wrappers/subgraph';
>>>>>>> 7c3d0503

const bidItem = (bid: Bid, index: number, classes: any) => {
  const bidAmount = <TruncatedAmount amount={new BigNumber(EthersBN.from(bid.value).toString())} />;
  const date = `${moment(bid.timestamp.toNumber() * 1000).format('MMM DD')} at ${moment(
    bid.timestamp.toNumber() * 1000,
  ).format('hh:mm a')}`;

<<<<<<< HEAD
  const txLink = buildEtherscanTxLink(
    bid.transactionHash,
    Number(CHAIN_ID) === 1 ? Network.mainnet : Network.rinkeby,
  );
=======
  const txLink = buildEtherscanTxLink(bid.id);
>>>>>>> 7c3d0503

  return (
    <li key={index} className={classes.bidRow}>
      <div className={classes.bidItem}>
        <div className={classes.leftSectionWrapper}>
          <div className={classes.bidder}>
            <div>
              <ShortAddress address={bid.sender} />
            </div>
          </div>
          <div className={classes.bidDate}>{date}</div>
        </div>
        <div className={classes.rightSectionWrapper}>
          <div className={classes.bidAmount}>{bidAmount}</div>
          <div className={classes.linkSymbol}>
            <a href={txLink} target="_blank" rel="noreferrer">
              <FontAwesomeIcon icon={faExternalLinkAlt} />
            </a>
          </div>
        </div>
      </div>
    </li>
  );
};

const BidHistory: React.FC<{ auctionId: string; max: number; classes?: any }> = props => {
  const { auctionId, max, classes = _classes } = props;

  const bids = useAuctionBids(EthersBN.from(auctionId));
  const bidContent =
    bids &&
    bids
      .map((bid: Bid, i: number) => {
        return bidItem(bid, i, classes);
      })
      .slice(0, max);

  return <ul className={classes.bidCollection}>{bidContent}</ul>;
};

export default BidHistory;<|MERGE_RESOLUTION|>--- conflicted
+++ resolved
@@ -7,14 +7,7 @@
 import { buildEtherscanTxLink } from '../../utils/etherscan';
 import TruncatedAmount from '../TruncatedAmount';
 import BigNumber from 'bignumber.js';
-<<<<<<< HEAD
-import { BigNumber as EthersBN } from '@ethersproject/bignumber';
-import { CHAIN_ID } from '../../config';
-import { Bid } from '../../utils/types';
-import { useAuctionBids } from '../../wrappers/onDisplayAuction';
-=======
 import { IBid } from '../../wrappers/subgraph';
->>>>>>> 7c3d0503
 
 const bidItem = (bid: Bid, index: number, classes: any) => {
   const bidAmount = <TruncatedAmount amount={new BigNumber(EthersBN.from(bid.value).toString())} />;
@@ -22,14 +15,7 @@
     bid.timestamp.toNumber() * 1000,
   ).format('hh:mm a')}`;
 
-<<<<<<< HEAD
-  const txLink = buildEtherscanTxLink(
-    bid.transactionHash,
-    Number(CHAIN_ID) === 1 ? Network.mainnet : Network.rinkeby,
-  );
-=======
   const txLink = buildEtherscanTxLink(bid.id);
->>>>>>> 7c3d0503
 
   return (
     <li key={index} className={classes.bidRow}>
