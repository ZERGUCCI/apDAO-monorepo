import { Auction } from '../../wrappers/nounsAuction';
import { useState } from 'react';
import { useAuctionMinBidIncPercentage } from '../../wrappers/nounsAuction';
import { BigNumber, utils, FixedNumber } from '@usedapp/core/node_modules/ethers';
import { Row, Col } from 'react-bootstrap';
import classes from './AuctionActivity.module.css';
import Bid from '../Bid';
import AuctionTimer from '../AuctionTimer';
import CurrentBid from '../CurrentBid';
import MinBid from '../MinBid';
import moment from 'moment';
import BidHistory from '../BidHistory';
import { Modal } from 'react-bootstrap';

export const useMinBid = (auction: Auction | undefined) => {
  const minBidIncPercentage = useAuctionMinBidIncPercentage();
  if (!auction || !minBidIncPercentage) {
    return 0;
  }

  const minBidInc = (minBidIncPercentage / 100 + 1).toString();
  const auctionAmount = FixedNumber.from(utils.formatEther(auction.amount));
  return FixedNumber.from(minBidInc).mulUnsafe(auctionAmount).toUnsafeFloat();
};

const AuctionActivity: React.FC<{ auction: Auction }> = props => {
  const { auction } = props;

  const [auctionEnded, setAuctionEnded] = useState(false);
  const setAuctionStateHandler = (ended: boolean) => {
    setAuctionEnded(ended);
  };

  const nounIdContent = auction && `Noun ${auction.nounId}`;
  const auctionStartTimeUTC =
    auction &&
    moment(BigNumber.from(auction.startTime).toNumber() * 1000)
      .utc()
      .format('MMM DD YYYY');

  const minBid = useMinBid(auction);
  const [displayMinBid, setDisplayMinBid] = useState(false);
  const minBidTappedHandler = () => {
    setDisplayMinBid(true);
  };
  const bidInputChangeHandler = () => {
    setDisplayMinBid(false);
  };

  const [showBidModal, setShowBidModal] = useState(false);
  const showBidModalHandler = () => {
    setShowBidModal(true);
  };
  const dismissBidModalHanlder = () => {
    setShowBidModal(false);
  };

  const bidHistoryTitle = `Noun ${
    auction && BigNumber.from(auction.nounId).toString()
  } bid history`;

  return (
    <>
      {showBidModal && auction && (
        <Modal show={showBidModal} onHide={dismissBidModalHanlder} size="lg">
          <Modal.Header closeButton className={classes.modalHeader}>
            <Modal.Title className={classes.modalTitle}>
              <h1>{bidHistoryTitle}</h1>
            </Modal.Title>
          </Modal.Header>
          <Modal.Body>
            <BidHistory auctionId={auction && BigNumber.from(auction.nounId).toString()} />
          </Modal.Body>
        </Modal>
      )}

      <div className={classes.activityContainer}>
        <h2>{auction && `${auctionStartTimeUTC} (GMT)`}</h2>
        <h1 className={classes.nounTitle}>{nounIdContent}</h1>
        <Row>
          <Col lg={5}>
            <CurrentBid auction={auction} auctionEnded={auctionEnded} />
          </Col>
<<<<<<< HEAD
          <Col lg={5}>
            <BidTimer
=======
          <Col lg={6}>
            <AuctionTimer
>>>>>>> 2e1cad61
              auction={auction}
              auctionEnded={auctionEnded}
              setAuctionEnded={setAuctionStateHandler}
            />
          </Col>
          {auction && !auctionEnded && (
            <Col lg={12}>
              <MinBid minBid={minBid} onClick={minBidTappedHandler} />
            </Col>
          )}
          <Col lg={12}>
            <Bid
              auction={auction}
              auctionEnded={auctionEnded}
              minBid={minBid}
              useMinBid={displayMinBid}
              onInputChange={bidInputChangeHandler}
            />
          </Col>
          {auction && (
            <Col lg={12}>
              <button className={classes.bidHistoryBtn} onClick={showBidModalHandler}>
                Bid history
              </button>
            </Col>
          )}
        </Row>
      </div>
    </>
  );
};

export default AuctionActivity;<|MERGE_RESOLUTION|>--- conflicted
+++ resolved
@@ -81,13 +81,8 @@
           <Col lg={5}>
             <CurrentBid auction={auction} auctionEnded={auctionEnded} />
           </Col>
-<<<<<<< HEAD
-          <Col lg={5}>
-            <BidTimer
-=======
           <Col lg={6}>
             <AuctionTimer
->>>>>>> 2e1cad61
               auction={auction}
               auctionEnded={auctionEnded}
               setAuctionEnded={setAuctionStateHandler}
