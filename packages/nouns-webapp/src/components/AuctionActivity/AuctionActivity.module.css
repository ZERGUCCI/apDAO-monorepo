.activityContainer {
  padding: 1rem 2rem;
<<<<<<< HEAD
=======
  color: var(--dark-gray);
}
.modalHeader {
  border-bottom: none;
}
.modalTitle {
  margin: 0 auto;
  color: var(--dark-gray);
}
.modalHeader button {
  position: absolute;
  right: 1rem;
}
.modalHeader h1 {
  font-family: 'Londrina Solid';
>>>>>>> 2e1cad61
}

.nounTitle {
  font-family: 'Londrina Solid';
  font-weight: bold;
  font-size: 4rem;
  margin-bottom:  1rem;
}
/* section titles (date, current bid, auction ends */
.activityContainer h2 {
  color: var(--brand-dark-green);
  font-weight: bold;
<<<<<<< HEAD
  font-size: 1.4rem;
=======
  font-size: 1.5rem;
}

.bidHistoryBtn {
  display: flex;
  justify-content: center;
  align-items: center;
  border-radius: 50px;
  border: 0 none;
  background-color: var(--dark-gray);
  width: 100%;
  height: 4rem;
  font-weight: bold;
  font-size: xx-large;
  color: white;
  font-family: 'Londrina Solid';
}
.bidHistoryBtn:hover {
  color: rgb(209, 207, 207);
  background-color: #302f2b;
>>>>>>> 2e1cad61
}<|MERGE_RESOLUTION|>--- conflicted
+++ resolved
@@ -1,7 +1,5 @@
 .activityContainer {
   padding: 1rem 2rem;
-<<<<<<< HEAD
-=======
   color: var(--dark-gray);
 }
 .modalHeader {
@@ -17,23 +15,19 @@
 }
 .modalHeader h1 {
   font-family: 'Londrina Solid';
->>>>>>> 2e1cad61
 }
 
 .nounTitle {
   font-family: 'Londrina Solid';
   font-weight: bold;
   font-size: 4rem;
-  margin-bottom:  1rem;
+  margin-bottom: 1rem;
 }
 /* section titles (date, current bid, auction ends */
 .activityContainer h2 {
   color: var(--brand-dark-green);
   font-weight: bold;
-<<<<<<< HEAD
   font-size: 1.4rem;
-=======
-  font-size: 1.5rem;
 }
 
 .bidHistoryBtn {
@@ -53,5 +47,4 @@
 .bidHistoryBtn:hover {
   color: rgb(209, 207, 207);
   background-color: #302f2b;
->>>>>>> 2e1cad61
 }