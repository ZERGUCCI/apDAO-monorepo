--- conflicted
+++ resolved
@@ -1,16 +1,10 @@
 import { Button, FloatingLabel, FormControl, Spinner } from 'react-bootstrap';
 import classes from './VoteModal.module.css';
-<<<<<<< HEAD
 import {
   useCastRefundableVote,
   useCastRefundableVoteWithReason,
-  useCastVote,
-  useCastVoteWithReason,
   Vote,
 } from '../../wrappers/nounsDao';
-=======
-import { useCastRefundableVote, useCastRefundableVoteWithReason, Vote } from '../../wrappers/nounsDao';
->>>>>>> 608d2516
 import { ReactNode, useCallback, useEffect, useState } from 'react';
 import { TransactionStatus } from '@usedapp/core';
 import NavBarButton, { NavBarButtonStyle } from '../NavBarButton';
@@ -216,13 +210,7 @@
 
           <div className={classes.gasFreeVotingWrapper}>
             <span className={classes.gasFreeVotingCopy}>
-              <Trans>
-<<<<<<< HEAD
-                Gas spent on voting will be refunded to you. Gnosis Safe is not yet supported.
-=======
-              Gas spent on voting will be refunded to you.
->>>>>>> 608d2516
-              </Trans>
+              <Trans>Gas spent on voting will be refunded to you.</Trans>
             </span>
           </div>
         </div>
