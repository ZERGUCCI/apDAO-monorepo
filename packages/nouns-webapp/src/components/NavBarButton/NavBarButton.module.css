--- conflicted
+++ resolved
@@ -40,14 +40,9 @@
 }
 
 .coolInfo {
-<<<<<<< HEAD
   border: 1px solid var(--brand-cool-border);
   border-radius: 10px;
   color: var(--brand-cool-dark-text);
-=======
-  color: #79809c;
-  background-color: #e9ebf3;
->>>>>>> 4bbdee60
 }
 
 .coolInfo:hover {
@@ -56,15 +51,10 @@
 }
 
 .coolWallet {
-<<<<<<< HEAD
   background-color: var(--brand-cool-accent);
   border: 1px solid var(--brand-cool-border);
   border-radius: 10px;
   color: var(--brand-warm-dark-text);
-=======
-  background-color: #4965f0;
-  color: white;
->>>>>>> 4bbdee60
   padding: 0px 12px 0px 12px;
   transition: all 0.2s ease-in-out;
 }
@@ -76,16 +66,10 @@
 }
 
 .warmInfo {
-<<<<<<< HEAD
-  /* color: #B6A9A7; */
-  /* background-color: #FDF9F9; */
+
   border: 1px solid var(--brand-warm-border);
   border-radius: 10px;
   color: var(--brand-warm-dark-text);
-=======
-  color: #b6a9a7;
-  background-color: #fdf9f9;
->>>>>>> 4bbdee60
 }
 
 .warmInfo:hover {
@@ -94,15 +78,10 @@
 }
 
 .warmWallet {
-<<<<<<< HEAD
   background-color: var(--brand-warm-accent);
   border: 1px solid var(--brand-warm-border);
   border-radius: 10px;
   color: var(--brand-warm-dark-text);
-=======
-  background-color: #d63c5e;
-  color: white;
->>>>>>> 4bbdee60
   padding: 0px 12px 0px 12px;
   transition: all 0.2s ease-in-out;
 }
