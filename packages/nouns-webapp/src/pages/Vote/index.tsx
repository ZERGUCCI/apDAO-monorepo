import { Row, Col, Button, Card, Spinner } from 'react-bootstrap';
import Section from '../../layout/Section';
import {
  ProposalState,
<<<<<<< HEAD
  useCancelProposal,
=======
  useCurrentQuorum,
>>>>>>> 5aaea39a
  useExecuteProposal,
  useProposal,
  useQueueProposal,
} from '../../wrappers/nounsDao';
import { useUserVotesAsOfBlock } from '../../wrappers/nounToken';
import classes from './Vote.module.css';
import { RouteComponentProps } from 'react-router-dom';
import { TransactionStatus, useBlockNumber, useEthers } from '@usedapp/core';
import { AlertModal, setAlertModal } from '../../state/slices/application';
import dayjs from 'dayjs';
import utc from 'dayjs/plugin/utc';
import timezone from 'dayjs/plugin/timezone';
import advanced from 'dayjs/plugin/advancedFormat';
import VoteModal from '../../components/VoteModal';
import React, { useCallback, useEffect, useState } from 'react';
import { useAppDispatch, useAppSelector } from '../../hooks';
import clsx from 'clsx';
import ProposalHeader from '../../components/ProposalHeader';
import ProposalContent from '../../components/ProposalContent';
import VoteCard, { VoteCardVariant } from '../../components/VoteCard';
import { useQuery } from '@apollo/client';
import {
  proposalVotesQuery,
  delegateNounsAtBlockQuery,
  ProposalVotes,
  Delegates,
  propUsingDynamicQuorum,
} from '../../wrappers/subgraph';
import { getNounVotes } from '../../utils/getNounsVotes';
import { Trans } from '@lingui/macro';
import { i18n } from '@lingui/core';
import { ReactNode } from 'react-markdown/lib/react-markdown';
import { AVERAGE_BLOCK_TIME_IN_SECS } from '../../utils/constants';
import { SearchIcon } from '@heroicons/react/solid';
import ReactTooltip from 'react-tooltip';
import DynamicQuorumInfoModal from '../../components/DynamicQuorumInfoModal';
import config from '../../config';

dayjs.extend(utc);
dayjs.extend(timezone);
dayjs.extend(advanced);

const VotePage = ({
  match: {
    params: { id },
  },
}: RouteComponentProps<{ id: string }>) => {
  const proposal = useProposal(id);
  const { account } = useEthers();

  const [showVoteModal, setShowVoteModal] = useState<boolean>(false);
  const [showDynamicQuorumInfoModal, setShowDynamicQuorumInfoModal] = useState<boolean>(false);
  // Toggle between Noun centric view and delegate view
  const [isDelegateView, setIsDelegateView] = useState(false);

  const [isQueuePending, setQueuePending] = useState<boolean>(false);
  const [isExecutePending, setExecutePending] = useState<boolean>(false);
  const [isCancelPending, setCancelPending] = useState<boolean>(false);

  const dispatch = useAppDispatch();
  const setModal = useCallback((modal: AlertModal) => dispatch(setAlertModal(modal)), [dispatch]);
  const {
    data: dqInfo,
    loading: loadingDQInfo,
    error: dqError,
  } = useQuery(propUsingDynamicQuorum(id ?? '0'));

  const { queueProposal, queueProposalState } = useQueueProposal();
  const { executeProposal, executeProposalState } = useExecuteProposal();
  const { cancelProposal, cancelProposalState } = useCancelProposal();

  // Get and format date from data
  const timestamp = Date.now();
  const currentBlock = useBlockNumber();
  const startDate =
    proposal && timestamp && currentBlock
      ? dayjs(timestamp).add(
          AVERAGE_BLOCK_TIME_IN_SECS * (proposal.startBlock - currentBlock),
          'seconds',
        )
      : undefined;

  const endDate =
    proposal && timestamp && currentBlock
      ? dayjs(timestamp).add(
          AVERAGE_BLOCK_TIME_IN_SECS * (proposal.endBlock - currentBlock),
          'seconds',
        )
      : undefined;
  const now = dayjs();

  // Get total votes and format percentages for UI
  const totalVotes = proposal
    ? proposal.forCount + proposal.againstCount + proposal.abstainCount
    : undefined;
  const forPercentage = proposal && totalVotes ? (proposal.forCount * 100) / totalVotes : 0;
  const againstPercentage = proposal && totalVotes ? (proposal.againstCount * 100) / totalVotes : 0;
  const abstainPercentage = proposal && totalVotes ? (proposal.abstainCount * 100) / totalVotes : 0;

  // Only count available votes as of the proposal created block
  const availableVotes = useUserVotesAsOfBlock(proposal?.createdBlock ?? undefined);

  const currentQuorum = useCurrentQuorum(
    config.addresses.nounsDAOProxy,
    proposal && proposal.id ? parseInt(proposal.id) : 0,
    dqInfo && dqInfo.proposal ? dqInfo.proposal.quorumCoefficient === '0' : true,
  );

  const hasSucceeded = proposal?.status === ProposalState.SUCCEEDED;
  const isQueued = proposal?.status === ProposalState.QUEUED;
  const isActive = proposal?.status === ProposalState.ACTIVE;
  const isPending = proposal?.status === ProposalState.PENDING;
  const isCancellable =
    (isQueued || isActive || isPending) &&
    proposal?.proposer?.toLowerCase() === account?.toLowerCase();

  const isAwaitingStateChange = () => {
    if (hasSucceeded) {
      return true;
    }
    if (proposal?.status === ProposalState.QUEUED) {
      return new Date() >= (proposal?.eta ?? Number.MAX_SAFE_INTEGER);
    }
    return false;
  };

  const isAwaitingDestructiveStateChange = () => {
    if (isCancellable) {
      return true;
    }
    return false;
  };

  const startOrEndTimeCopy = () => {
    if (startDate?.isBefore(now) && endDate?.isAfter(now)) {
      return <Trans>Ends</Trans>;
    }
    if (endDate?.isBefore(now)) {
      return <Trans>Ended</Trans>;
    }
    return <Trans>Starts</Trans>;
  };

  const startOrEndTimeTime = () => {
    if (!startDate?.isBefore(now)) {
      return startDate;
    }
    return endDate;
  };

  const moveStateButtonAction = hasSucceeded ? <Trans>Queue</Trans> : <Trans>Execute</Trans>;
  const moveStateAction = (() => {
    if (hasSucceeded) {
      return () => {
        if (proposal?.id) {
          return queueProposal(proposal.id);
        }
      };
    }
    return () => {
      if (proposal?.id) {
        return executeProposal(proposal.id);
      }
    };
  })();

  const destructiveStateButtonAction = isCancellable ? <Trans>Cancel</Trans> : '';
  const destructiveStateAction = (() => {
    if (isCancellable) {
      return () => {
        if (proposal?.id) {
          return cancelProposal(proposal.id);
        }
      };
    }
  })();

  const onTransactionStateChange = useCallback(
    (
      tx: TransactionStatus,
      successMessage?: ReactNode,
      setPending?: (isPending: boolean) => void,
      getErrorMessage?: (error?: string) => ReactNode | undefined,
      onFinalState?: () => void,
    ) => {
      switch (tx.status) {
        case 'None':
          setPending?.(false);
          break;
        case 'Mining':
          setPending?.(true);
          break;
        case 'Success':
          setModal({
            title: <Trans>Success</Trans>,
            message: successMessage || <Trans>Transaction Successful!</Trans>,
            show: true,
          });
          setPending?.(false);
          onFinalState?.();
          break;
        case 'Fail':
          setModal({
            title: <Trans>Transaction Failed</Trans>,
            message: tx?.errorMessage || <Trans>Please try again.</Trans>,
            show: true,
          });
          setPending?.(false);
          onFinalState?.();
          break;
        case 'Exception':
          setModal({
            title: <Trans>Error</Trans>,
            message: getErrorMessage?.(tx?.errorMessage) || <Trans>Please try again.</Trans>,
            show: true,
          });
          setPending?.(false);
          onFinalState?.();
          break;
      }
    },
    [setModal],
  );

  useEffect(
    () =>
      onTransactionStateChange(
        queueProposalState,
        <Trans>Proposal Queued!</Trans>,
        setQueuePending,
      ),
    [queueProposalState, onTransactionStateChange, setModal],
  );

  useEffect(
    () =>
      onTransactionStateChange(
        executeProposalState,
        <Trans>Proposal Executed!</Trans>,
        setExecutePending,
      ),
    [executeProposalState, onTransactionStateChange, setModal],
  );

  useEffect(
    () => onTransactionStateChange(cancelProposalState, 'Proposal Canceled!', setCancelPending),
    [cancelProposalState, onTransactionStateChange, setModal],
  );

  const activeAccount = useAppSelector(state => state.account.activeAccount);
  const {
    loading,
    error,
    data: voters,
  } = useQuery<ProposalVotes>(proposalVotesQuery(proposal?.id ?? '0'), {
    skip: !proposal,
  });

  const voterIds = voters?.votes?.map(v => v.voter.id);
  const { data: delegateSnapshot } = useQuery<Delegates>(
    delegateNounsAtBlockQuery(voterIds ?? [], proposal?.createdBlock ?? 0),
    {
      skip: !voters?.votes?.length,
    },
  );

  const { delegates } = delegateSnapshot || {};
  const delegateToNounIds = delegates?.reduce<Record<string, string[]>>((acc, curr) => {
    acc[curr.id] = curr?.nounsRepresented?.map(nr => nr.id) ?? [];
    return acc;
  }, {});

  const data = voters?.votes?.map(v => ({
    delegate: v.voter.id,
    supportDetailed: v.supportDetailed,
    nounsRepresented: delegateToNounIds?.[v.voter.id] ?? [],
  }));

  const [showToast, setShowToast] = useState(true);
  useEffect(() => {
    if (showToast) {
      setTimeout(() => {
        setShowToast(false);
      }, 5000);
    }
  }, [showToast]);

  if (!proposal || loading || !data || loadingDQInfo || !dqInfo) {
    return (
      <div className={classes.spinner}>
        <Spinner animation="border" />
      </div>
    );
  }

  if (error || dqError) {
    return <Trans>Failed to fetch</Trans>;
  }

  const isWalletConnected = !(activeAccount === undefined);
  const isActiveForVoting = startDate?.isBefore(now) && endDate?.isAfter(now);

  const forNouns = getNounVotes(data, 1);
  const againstNouns = getNounVotes(data, 0);
  const abstainNouns = getNounVotes(data, 2);
  const isV2Prop = dqInfo.proposal.quorumCoefficient > 0;

  return (
    <Section fullWidth={false} className={classes.votePage}>
      {showDynamicQuorumInfoModal && (
        <DynamicQuorumInfoModal
          proposal={proposal}
          againstVotesAbsolute={againstNouns.length}
          onDismiss={() => setShowDynamicQuorumInfoModal(false)}
          currentQuorum={currentQuorum}
        />
      )}
      <VoteModal
        show={showVoteModal}
        onHide={() => setShowVoteModal(false)}
        proposalId={proposal?.id}
        availableVotes={availableVotes || 0}
      />
      <Col lg={10} className={classes.wrapper}>
        {proposal && (
          <ProposalHeader
            proposal={proposal}
            isActiveForVoting={isActiveForVoting}
            isWalletConnected={isWalletConnected}
            submitButtonClickHandler={() => setShowVoteModal(true)}
          />
        )}
      </Col>
      <Col lg={10} className={clsx(classes.proposal, classes.wrapper)}>
        {(isAwaitingStateChange() || isAwaitingDestructiveStateChange()) && (
          <Row className={clsx(classes.section, classes.transitionStateButtonSection)}>
            <Col className="d-grid gap-4">
              {isAwaitingStateChange() && (
                <Button
                  onClick={moveStateAction}
                  disabled={isQueuePending || isExecutePending}
                  variant="dark"
                  className={classes.transitionStateButton}
                >
                  {isQueuePending || isExecutePending ? (
                    <Spinner animation="border" />
                  ) : (
                    <Trans>{moveStateButtonAction} Proposal ⌐◧-◧</Trans>
                  )}
                </Button>
              )}

              {isAwaitingDestructiveStateChange() && (
                <Button
                  onClick={destructiveStateAction}
                  disabled={isCancelPending}
                  variant="danger"
                  className={classes.desturctiveTransitionStateButton}
                >
                  {isCancelPending ? (
                    <Spinner animation="border" />
                  ) : (
                    <Trans>{destructiveStateButtonAction} Proposal ⌐◧-◧</Trans>
                  )}
                </Button>
              )}
            </Col>
          </Row>
        )}

        <p
          onClick={() => setIsDelegateView(!isDelegateView)}
          className={classes.toggleDelegateVoteView}
        >
          {isDelegateView ? (
            <Trans>Switch to Noun view</Trans>
          ) : (
            <Trans>Switch to delegate view</Trans>
          )}
        </p>
        <Row>
          <VoteCard
            proposal={proposal}
            percentage={forPercentage}
            nounIds={forNouns}
            variant={VoteCardVariant.FOR}
            delegateView={isDelegateView}
            delegateGroupedVoteData={data}
          />
          <VoteCard
            proposal={proposal}
            percentage={againstPercentage}
            nounIds={againstNouns}
            variant={VoteCardVariant.AGAINST}
            delegateView={isDelegateView}
            delegateGroupedVoteData={data}
          />
          <VoteCard
            proposal={proposal}
            percentage={abstainPercentage}
            nounIds={abstainNouns}
            variant={VoteCardVariant.ABSTAIN}
            delegateView={isDelegateView}
            delegateGroupedVoteData={data}
          />
        </Row>

        {/* TODO abstract this into a component  */}
        <Row>
          <Col xl={4} lg={12}>
            <Card className={classes.voteInfoCard}>
              <Card.Body className="p-2">
                <div className={classes.voteMetadataRow}>
                  <div className={classes.voteMetadataRowTitle}>
                    <h1>
                      <Trans>Threshold</Trans>
                    </h1>
                  </div>
                  {isV2Prop && (
                    <ReactTooltip
                      id={'view-dq-info'}
                      className={classes.delegateHover}
                      getContent={dataTip => {
                        return <Trans>View Treshold Info</Trans>;
                      }}
                    />
                  )}
                  <div
                    data-for="view-dq-info"
                    data-tip="View Dynamic Quorum Info"
                    onClick={() => setShowDynamicQuorumInfoModal(true && isV2Prop)}
                    className={clsx(classes.thresholdInfo, isV2Prop ? classes.cursorPointer : '')}
                  >
                    <span>
                      {isV2Prop ? <Trans>Current Threshold</Trans> : <Trans>Threshold</Trans>}
                    </span>
                    <h3>
                      <Trans>
                        {isV2Prop ? i18n.number(currentQuorum ?? 0) : proposal.quorumVotes} votes
                      </Trans>
                      {isV2Prop && <SearchIcon className={classes.dqIcon} />}
                    </h3>
                  </div>
                </div>
              </Card.Body>
            </Card>
          </Col>
          <Col xl={4} lg={12}>
            <Card className={classes.voteInfoCard}>
              <Card.Body className="p-2">
                <div className={classes.voteMetadataRow}>
                  <div className={classes.voteMetadataRowTitle}>
                    <h1>{startOrEndTimeCopy()}</h1>
                  </div>
                  <div className={classes.voteMetadataTime}>
                    <span>
                      {startOrEndTimeTime() &&
                        i18n.date(new Date(startOrEndTimeTime()?.toISOString() || 0), {
                          hour: 'numeric',
                          minute: '2-digit',
                          timeZoneName: 'short',
                        })}
                    </span>
                    <h3>
                      {startOrEndTimeTime() &&
                        i18n.date(new Date(startOrEndTimeTime()?.toISOString() || 0), {
                          dateStyle: 'long',
                        })}
                    </h3>
                  </div>
                </div>
              </Card.Body>
            </Card>
          </Col>
          <Col xl={4} lg={12}>
            <Card className={classes.voteInfoCard}>
              <Card.Body className="p-2">
                <div className={classes.voteMetadataRow}>
                  <div className={classes.voteMetadataRowTitle}>
                    <h1>Snapshot</h1>
                  </div>
                  <div className={classes.snapshotBlock}>
                    <span>
                      <Trans>Taken at block</Trans>
                    </span>
                    <h3>{proposal.createdBlock}</h3>
                  </div>
                </div>
              </Card.Body>
            </Card>
          </Col>
        </Row>

        <ProposalContent proposal={proposal} />
      </Col>
    </Section>
  );
};

export default VotePage;<|MERGE_RESOLUTION|>--- conflicted
+++ resolved
@@ -2,11 +2,8 @@
 import Section from '../../layout/Section';
 import {
   ProposalState,
-<<<<<<< HEAD
   useCancelProposal,
-=======
   useCurrentQuorum,
->>>>>>> 5aaea39a
   useExecuteProposal,
   useProposal,
   useQueueProposal,
