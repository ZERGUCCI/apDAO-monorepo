--- conflicted
+++ resolved
@@ -24,7 +24,6 @@
 import { AvatarProvider } from '@davatar/react';
 import dayjs from 'dayjs';
 import DelegatePage from './pages/DelegatePage';
-<<<<<<< HEAD
 import CreateCandidatePage from './pages/CreateCandidate';
 import CandidatePage from './pages/Candidate';
 import EditProposalPage from './pages/EditProposal';
@@ -33,9 +32,7 @@
 
 import CandidateProposals from './pages/CandidateProposals';
 import CandidateHistoryPage from './pages/CandidateHistoryPage';
-=======
 import ForkPage from './pages/Fork';
->>>>>>> 8fa2a3d4
 
 function App() {
   const { account, chainId, library } = useEthers();
