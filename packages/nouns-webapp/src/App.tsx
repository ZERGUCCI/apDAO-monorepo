--- conflicted
+++ resolved
@@ -26,19 +26,16 @@
 import { AvatarProvider } from '@davatar/react';
 import dayjs from 'dayjs';
 import DelegatePage from './pages/DelegatePage';
-<<<<<<< HEAD
 import CreateCandidatePage from './pages/CreateCandidate';
 import CandidatePage from './pages/Candidate';
 import EditProposalPage from './pages/EditProposal';
 import EditCandidatePage from './pages/EditCandidate';
 import ProposalHistory from './pages/ProposalHistory';
-=======
 import DraftProposals from './pages/DraftProposals';
 import DraftProposalPage from './pages/DraftProposal';
 import CreateCandidateProposalPage from './pages/CreateCandidateProposalPage';
 import CandidateProposals from './pages/CandidateProposals';
 import CandidateProposalPage from './pages/CandidateProposalPage';
->>>>>>> 0f454f2c
 
 function App() {
   const { account, chainId, library } = useEthers();
@@ -78,9 +75,7 @@
             />
             <Route exact path="/nounders" component={NoundersPage} />
             <Route exact path="/create-proposal" component={CreateProposalPage} />
-<<<<<<< HEAD
             <Route exact path="/create-candidate" component={CreateCandidatePage} />
-=======
             <Route exact path="/create-draft-proposal" component={CreateDraftProposalPage} />
             <Route exact path="/candidates/create" component={CreateCandidateProposalPage} />
             <Route exact path="/candidates" component={CandidateProposals} />
@@ -88,7 +83,6 @@
             <Route exact path="/update-proposal/:id" component={UpdateProposalPage} />
             <Route exact path="/draft-proposals" component={DraftProposals} />
             <Route exact path="/draft-proposals/:id" component={DraftProposalPage} />
->>>>>>> 0f454f2c
             <Route exact path="/vote" component={GovernancePage} />
             <Route exact path="/vote/:id" component={VotePage} />
             <Route exact path="/vote/:id/history" component={ProposalHistory} />
