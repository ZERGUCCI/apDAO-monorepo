--- conflicted
+++ resolved
@@ -9,12 +9,7 @@
 import 'bootstrap/dist/css/bootstrap.min.css';
 import NavBar from './components/NavBar';
 import OpenSeaItem from './layout/OpenSeaItem';
-<<<<<<< HEAD
 import NounGlasses from './components/Glasses/NounGlasses';
-=======
-import CurrentAuction from './components/CurrentAuction';
-import NounGlasses from './components/NounGlasses/NounGlasses';
->>>>>>> fc74742e
 import NounBody from './components/NounBody/NounBody';
 import { Container } from 'react-bootstrap';
 
@@ -37,7 +32,6 @@
             <Route path="/">
               <NounGlasses />
               <NounBody />
-              {/* <CurrentAuction /> */}
             </Route>
             <Route path="/opensea">
               <OpenSeaItem id={1} />
