--- conflicted
+++ resolved
@@ -73,11 +73,7 @@
     jsonRpcUri: createNetworkHttpUrl('sepolia'),
     wsRpcUri: createNetworkWsUrl('sepolia'),
     subgraphApiUri:
-<<<<<<< HEAD
-      'https://api.thegraph.com/subgraphs/name/verbsteam/nouns-goerli',
-=======
       'https://api.goldsky.com/api/public/project_cldf2o9pqagp43svvbk5u3kmo/subgraphs/nouns-sepolia/0.1.1/gn',
->>>>>>> a57c1747
     enableHistory: process.env.REACT_APP_ENABLE_HISTORY === 'true',
   },
   [ChainId.Mainnet]: {
