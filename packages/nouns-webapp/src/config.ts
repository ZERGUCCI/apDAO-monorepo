import { ChainId } from '@usedapp/core';

interface Config {
  auctionProxyAddress: string;
  tokenAddress: string;
  nounsDaoAddress: string;
  subgraphApiUri: string;
  jsonRpcUri: string;
  enableHistory: boolean;
}

type SupportedChains = ChainId.Rinkeby | ChainId.Mainnet;

export const CHAIN_ID: SupportedChains = parseInt(process.env.REACT_APP_CHAIN_ID ?? '4');

const config: Record<SupportedChains, Config> = {
  [ChainId.Rinkeby]: {
    jsonRpcUri:process.env.REACT_APP_RINKEBY_JSONRPC || `https://rinkeby.infura.io/v3/${process.env.REACT_APP_INFURA_PROJECT_ID}`,
    auctionProxyAddress: '0x7cb0384b923280269b3BD85f0a7fEaB776588382',
    tokenAddress: '0x632f34c3aee991b10D4b421Bc05413a03d7a37eB',
    nounsDaoAddress: '0xd1C753D9A23eb5c57e0d023e993B9bd4F5086b04',
    subgraphApiUri: 'https://api.thegraph.com/subgraphs/name/nounsdao/nouns-subgraph-rinkeby-v4',
    enableHistory: process.env.REACT_APP_ENABLE_HISTORY === "true" || false
  },
  [ChainId.Mainnet]: {
    auctionProxyAddress: '0x0000000000000000000000000000000000000000',
    tokenAddress: '0x0000000000000000000000000000000000000000',
    nounsDaoAddress: '0x0000000000000000000000000000000000000000',
    subgraphApiUri: 'https://api.thegraph.com/subgraphs/name/nounsdao/nouns-subgraph',
<<<<<<< HEAD
    jsonRpcUri: process.env.REACT_APP_MAINNET_JSONRPC || `https://mainnet.infura.io/v3/${process.env.REACT_APP_INFURA_PROJECT_ID}`,
    enableHistory: process.env.ENABLE_HISTORY === "true" || false
=======
    enableHistory: process.env.REACT_APP_ENABLE_HISTORY === "true" || false
>>>>>>> c7a2c771
  },
};

export default config[CHAIN_ID];<|MERGE_RESOLUTION|>--- conflicted
+++ resolved
@@ -27,12 +27,9 @@
     tokenAddress: '0x0000000000000000000000000000000000000000',
     nounsDaoAddress: '0x0000000000000000000000000000000000000000',
     subgraphApiUri: 'https://api.thegraph.com/subgraphs/name/nounsdao/nouns-subgraph',
-<<<<<<< HEAD
     jsonRpcUri: process.env.REACT_APP_MAINNET_JSONRPC || `https://mainnet.infura.io/v3/${process.env.REACT_APP_INFURA_PROJECT_ID}`,
     enableHistory: process.env.ENABLE_HISTORY === "true" || false
-=======
-    enableHistory: process.env.REACT_APP_ENABLE_HISTORY === "true" || false
->>>>>>> c7a2c771
+
   },
 };
 
