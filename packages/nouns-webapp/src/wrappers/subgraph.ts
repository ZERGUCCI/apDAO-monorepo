import { ApolloClient, InMemoryCache, gql } from '@apollo/client';
import { BigNumberish } from '@ethersproject/bignumber';
import BigNumber from 'bignumber.js';

export interface IBid {
  id: string;
  bidder: {
    id: string;
  };
  amount: BigNumber;
  blockNumber: number;
  blockTimestamp: number;
  txIndex?: number;
  noun: {
    id: number;
    startTime?: BigNumberish;
    endTime?: BigNumberish;
    settled?: boolean;
  };
}

interface ProposalVote {
  supportDetailed: 0 | 1 | 2;
  voter: {
    id: string;
  };
}

export interface ProposalVotes {
  votes: ProposalVote[];
}

export interface Delegate {
  id: string;
  nounsRepresented: {
    id: string;
  }[];
}

export interface Delegates {
  delegates: Delegate[];
}

export const seedsQuery = (first = 1_000) => gql`
{
  seeds(first: ${first}) {
    id
    background
    body
    accessory
    head
    glasses
  }
}
`;

export const proposalQuery = (id: string | number) => gql`
{
  proposal(id: ${id}) {
    id
    description
    status
    proposalThreshold
    quorumVotes
    forVotes
    againstVotes
    abstainVotes
    createdTransactionHash
    createdBlock
    startBlock
    endBlock
    objectionPeriodEndBlock
    executionETA
    targets
    values
    signatures
    calldatas
    proposer {
      id
    }
  }
}
`;

export const partialProposalsQuery = (first = 1_000) => gql`
{
  proposals(first: ${first}, orderBy: createdBlock, orderDirection: asc) {
    id
    title
    status
    forVotes
    againstVotes
    abstainVotes
    quorumVotes
    executionETA
    startBlock
    endBlock
    objectionPeriodEndBlock
  }
}
`;

export const candidateProposalsQuery = (first = 1_000) => gql`
  {
    proposalCandidates {
      id
      slug
      proposer
      lastUpdatedTimestamp
      latestVersion {
        title
        versionSignatures {
          signer {
            id
          }
        }
      }
    }
  }
`;

export const candidateProposalQuery = (id: string) => gql`
{
  proposalCandidate(id: "${id}") {
    id
    slug
    proposer
    lastUpdatedTimestamp
    versions {
      title
    }
    latestVersion {
      title
      description
      targets
      values
      signatures
      calldatas
      encodedProposalHash
      versionSignatures {
<<<<<<< HEAD
        reason
        expirationTimestamp
        sig
=======
        id
>>>>>>> 8f73688b
        signer {
          id
          proposals {
            id
          }
        }
<<<<<<< HEAD
=======
        sig
        expirationTimestamp
        canceled
>>>>>>> 8f73688b
      }
    }
  }
}
`;

export const auctionQuery = (auctionId: number) => gql`
{
	auction(id: ${auctionId}) {
	  id
	  amount
	  settled
	  bidder {
	  	id
	  }
	  startTime
	  endTime
	  noun {
		id
		seed {
		  id
		  background
		  body
		  accessory
		  head
		  glasses
		}
		owner {
		  id
		}
	  }
	  bids {
		id
		blockNumber
		txIndex
		amount
	  }
	}
}
`;

export const bidsByAuctionQuery = (auctionId: string) => gql`
 {
	bids(where:{auction: "${auctionId}"}) {
	  id
	  amount
	  blockNumber
	  blockTimestamp
	  txIndex
	  bidder {
	  	id
	  }
	  noun {
		id
	  }
	}
  }
 `;

export const nounQuery = (id: string) => gql`
 {
	noun(id:"${id}") {
	  id
	  seed {
	  background
		body
		accessory
		head
		glasses
	}
	  owner {
		id
	  }
	}
  }
 `;

export const nounsIndex = () => gql`
  {
    nouns {
      id
      owner {
        id
      }
    }
  }
`;

export const latestAuctionsQuery = () => gql`
  {
    auctions(orderBy: startTime, orderDirection: desc, first: 1000) {
      id
      amount
      settled
      bidder {
        id
      }
      startTime
      endTime
      noun {
        id
        owner {
          id
        }
      }
      bids {
        id
        amount
        blockNumber
        blockTimestamp
        txIndex
        bidder {
          id
        }
      }
    }
  }
`;

export const latestBidsQuery = (first: number = 10) => gql`
{
	bids(
	  first: ${first},
	  orderBy:blockTimestamp,
	  orderDirection: desc
	) {
	  id
	  bidder {
		id
	  }
	  amount
	  blockTimestamp
	  txIndex
	  blockNumber
	  auction {
		id
		startTime
		endTime
		settled
	  }
	}
  }  
`;

export const nounVotingHistoryQuery = (nounId: number, first = 1_000) => gql`
{
	noun(id: ${nounId}) {
		id
		votes(first: ${first}) {
      blockNumber
      proposal {
        id
      }
      support
      supportDetailed
      voter {
        id
      }
		}
	}
}
`;

export const nounTransferHistoryQuery = (nounId: number, first = 1_000) => gql`
{
  transferEvents(where: {noun: "${nounId}"}, first: ${first}) {
    id
    previousHolder {
      id
    }
    newHolder {
      id
    }
    blockNumber
  }
}
`;

export const nounDelegationHistoryQuery = (nounId: number, first = 1_000) => gql`
{
  delegationEvents(where: {noun: "${nounId}"}, first: ${first}) {
    id
    previousDelegate {
      id
    }
    newDelegate {
      id
    }
    blockNumber
  }
}
`;

export const createTimestampAllProposals = () => gql`
  {
    proposals(orderBy: createdTimestamp, orderDirection: asc, first: 1000) {
      id
      createdTimestamp
    }
  }
`;

export const proposalVotesQuery = (proposalId: string) => gql`
  {
    votes(where: { proposal: "${proposalId}", votesRaw_gt: 0 }) {
      supportDetailed
      voter {
        id
      }

    }	
  }
`;

export const delegateNounsAtBlockQuery = (delegates: string[], block: number) => gql`
{
  delegates(where: { id_in: ${JSON.stringify(delegates)} }, block: { number: ${block} }) {
    id
    nounsRepresented {
      id
    }
  }
}
`;

export const currentlyDelegatedNouns = (delegate: string) => gql`
{
  delegates(where: { id: "${delegate}"} ) {
    id
    nounsRepresented {
      id
    }
  }
}
`;

export const totalNounSupplyAtPropSnapshot = (proposalId: string) => gql`
{
  proposals(where: {id: ${proposalId}}) {
    totalSupply
  }
}
`;

export const propUsingDynamicQuorum = (propoaslId: string) => gql`
{
  proposal(id: "${propoaslId}") {
    quorumCoefficient 
  }
}
`;

export const clientFactory = (uri: string) =>
  new ApolloClient({
    uri,
    cache: new InMemoryCache(),
  });<|MERGE_RESOLUTION|>--- conflicted
+++ resolved
@@ -138,25 +138,17 @@
       calldatas
       encodedProposalHash
       versionSignatures {
-<<<<<<< HEAD
-        reason
-        expirationTimestamp
-        sig
-=======
-        id
->>>>>>> 8f73688b
+        id
         signer {
           id
           proposals {
             id
           }
         }
-<<<<<<< HEAD
-=======
         sig
         expirationTimestamp
         canceled
->>>>>>> 8f73688b
+        reason
       }
     }
   }
