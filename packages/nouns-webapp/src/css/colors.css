--- conflicted
+++ resolved
@@ -3,37 +3,22 @@
   --brand-dark-red: #d63c5e;
   --brand-light-green: #6da886;
   --brand-black: #212529;
-<<<<<<< HEAD
-  /* Updated color pallet from Figma */
-=======
   /* Colors from Figma  */
->>>>>>> 4cf0f0db
   --brand-cool-background: #d5d7e0;
   --brand-cool-dark-text: #151c3b;
   --brand-cool-light-text: #79809c;
   --brand-cool-accent: #e9ebf3;
   --brand-warm-background: #d5d7e0;
-<<<<<<< HEAD
-  --brand-warm-dark-text: #221B1A;
-  --brand-warm-light-text: #8f7e7c;
-  --brand-warm-accent: #F9F1F1;
-=======
   --brand-warm-dark-text: #221b1a;
   --brand-warm-light-text: #8f7e7c;
   --brand-warm-accent: #f9f1f1;
->>>>>>> 4cf0f0db
   --brand-gray-dark-text: #14161b;
   --brand-gray-border: #e2e3eb;
   --brand-gray-background: #f4f4f8;
   --brand-gray-light-text: #8c8d92;
-<<<<<<< HEAD
-  --brand-gray-hover: #fafafb;
-  --brand-color-red: #D63C5E;
-=======
   --brand-gray-light-text-translucent: rgb(140, 141, 146, 0.1);
   --brand-gray-hover: #fafafb;
   --brand-color-red: #d63c5e;
->>>>>>> 4cf0f0db
   --brand-color-blue: #4965f0;
   --brand-color-green: #43b369;
   --brand-color-red-translucent: rgba(214, 60, 94, 0.1);
