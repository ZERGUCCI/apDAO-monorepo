--- conflicted
+++ resolved
@@ -227,19 +227,11 @@
           () => deployment.NounsAuctionHouseFork.address,
           () => deployment.NounsDAOLogicV1Fork.address,
           () => deployment.NounsDAOExecutorV2.address,
-<<<<<<< HEAD
-          60 * 60 * 24 * 30, // 30 days,
-          args.votingPeriod,
-          args.votingDelay,
-          args.proposalThresholdBps,
-          args.minQuorumVotesBPS,
-=======
           60 * 60 * 24 * 30, // 30 days
           36000,
           36000,
           25,
           1000,
->>>>>>> d3666f37
         ],
       },
       NounsDAOProxyV3: {
