import { default as NounsAuctionHouseABI } from '../abi/contracts/NounsAuctionHouse.sol/NounsAuctionHouse.json';
import { default as NounsDaoDataABI } from '../abi/contracts/governance/data/NounsDAOData.sol/NounsDAOData.json';
import { default as NounsDAOExecutorV2ABI } from '../abi/contracts/governance/NounsDAOExecutorV2.sol/NounsDAOExecutorV2.json';
import { task, types } from 'hardhat/config';
import { Interface, parseUnits } from 'ethers/lib/utils';
import { Contract as EthersContract } from 'ethers';
import { ContractName } from './types';

type LocalContractName =
  | Exclude<
      ContractName,
      'NounsDAOLogicV1' | 'NounsDAOProxy' | 'NounsDAOLogicV2' | 'NounsDAOExecutor'
    >
  | 'NounsDAOLogicV3'
  | 'NounsDAOProxyV3'
  | 'NounsDAOV3Admin'
  | 'NounsDAOV3DynamicQuorum'
  | 'NounsDAOV3Proposals'
  | 'NounsDAOV3Votes'
  | 'NounsDAOV3Fork'
  | 'NounsDAOForkEscrow'
  | 'ForkDAODeployer'
  | 'NounsTokenFork'
  | 'NounsAuctionHouseFork'
  | 'NounsDAOLogicV1Fork'
  | 'NounsDAOExecutorV2'
  | 'NounsDAOExecutorProxy'
  | 'WETH'
  | 'Multicall2'
  | 'NounsDAOData'
  | 'NounsDAODataProxy';

interface Contract {
  args?: (string | number | (() => string | undefined))[];
  instance?: EthersContract;
  libraries?: () => Record<string, string>;
  waitForConfirmation?: boolean;
}

task('deploy-local-dao-v3', 'Deploy contracts to hardhat')
  .addOptionalParam('noundersdao', 'The nounders DAO contract address')
  .addOptionalParam('auctionTimeBuffer', 'The auction time buffer (seconds)', 30, types.int) // Default: 30 seconds
  .addOptionalParam('auctionReservePrice', 'The auction reserve price (wei)', 1, types.int) // Default: 1 wei
  .addOptionalParam(
    'auctionMinIncrementBidPercentage',
    'The auction min increment bid percentage (out of 100)', // Default: 5%
    5,
    types.int,
  )
  .addOptionalParam('auctionDuration', 'The auction duration (seconds)', 60 * 2, types.int) // Default: 2 minutes
  .addOptionalParam('timelockDelay', 'The timelock delay (seconds)', 60 * 60 * 24 * 2, types.int) // Default: 2 days
  .addOptionalParam('votingPeriod', 'The voting period (blocks)', 4 * 60 * 24 * 3, types.int) // Default: 3 days
  .addOptionalParam('votingDelay', 'The voting delay (blocks)', 100, types.int) // Default: 1 block
  .addOptionalParam(
    'proposalUpdatablePeriodInBlocks',
    'The updatable period in blocks',
    100,
    types.int,
  ) // Default: 1 block
  .addOptionalParam('proposalThresholdBps', 'The proposal threshold (basis points)', 500, types.int) // Default: 5%
  .addOptionalParam(
    'minQuorumVotesBPS',
    'Min basis points input for dynamic quorum',
    1_000,
    types.int,
  ) // Default: 10%
  .addOptionalParam(
    'maxQuorumVotesBPS',
    'Max basis points input for dynamic quorum',
    4_000,
    types.int,
  ) // Default: 40%
  .addOptionalParam('quorumCoefficient', 'Dynamic quorum coefficient (float)', 1, types.float)
  .addOptionalParam(
    'createCandidateCost',
    'Data contract proposal candidate creation cost in wei',
    100000000000000, // 0.0001 ether
    types.int,
  )
  .addOptionalParam(
    'updateCandidateCost',
    'Data contract proposal candidate update cost in wei',
    0,
    types.int,
  )
  .setAction(async (args, { ethers }) => {
    const network = await ethers.provider.getNetwork();
    if (network.chainId !== 31337) {
      console.log(`Invalid chain id. Expected 31337. Got: ${network.chainId}.`);
      return;
    }

    const proxyRegistryAddress = '0xa5409ec958c83c3f309868babaca7c86dcb077c1';

    const NOUNS_ART_NONCE_OFFSET = 5;
    const AUCTION_HOUSE_PROXY_NONCE_OFFSET = 10;
    const GOVERNOR_N_DELEGATOR_NONCE_OFFSET = 24;

    const [deployer] = await ethers.getSigners();
    const nonce = await deployer.getTransactionCount();
    const expectedNounsArtAddress = ethers.utils.getContractAddress({
      from: deployer.address,
      nonce: nonce + NOUNS_ART_NONCE_OFFSET,
    });
    const expectedNounsDAOProxyAddress = ethers.utils.getContractAddress({
      from: deployer.address,
      nonce: nonce + GOVERNOR_N_DELEGATOR_NONCE_OFFSET,
    });
    const expectedAuctionHouseProxyAddress = ethers.utils.getContractAddress({
      from: deployer.address,
      nonce: nonce + AUCTION_HOUSE_PROXY_NONCE_OFFSET,
    });
    const contracts: Record<LocalContractName, Contract> = {
      WETH: {},
      NFTDescriptorV2: {},
      SVGRenderer: {},
      NounsDescriptorV2: {
        args: [expectedNounsArtAddress, () => contracts.SVGRenderer.instance?.address],
        libraries: () => ({
          NFTDescriptorV2: contracts.NFTDescriptorV2.instance?.address as string,
        }),
      },
      Inflator: {},
      NounsArt: {
        args: [
          () => contracts.NounsDescriptorV2.instance?.address,
          () => contracts.Inflator.instance?.address,
        ],
      },
      NounsSeeder: {},
      NounsToken: {
        args: [
          args.noundersdao || deployer.address,
          expectedAuctionHouseProxyAddress,
          () => contracts.NounsDescriptorV2.instance?.address,
          () => contracts.NounsSeeder.instance?.address,
          proxyRegistryAddress,
        ],
      },
      NounsAuctionHouse: {
        waitForConfirmation: true,
      },
      NounsAuctionHouseProxyAdmin: {},
      NounsAuctionHouseProxy: {
        args: [
          () => contracts.NounsAuctionHouse.instance?.address,
          () => contracts.NounsAuctionHouseProxyAdmin.instance?.address,
          () =>
            new Interface(NounsAuctionHouseABI).encodeFunctionData('initialize', [
              contracts.NounsToken.instance?.address,
              contracts.WETH.instance?.address,
              args.auctionTimeBuffer,
              args.auctionReservePrice,
              args.auctionMinIncrementBidPercentage,
              args.auctionDuration,
            ]),
        ],
      },
      NounsDAOV3DynamicQuorum: {},
      NounsDAOV3Admin: {
        libraries: () => ({
          NounsDAOV3DynamicQuorum: contracts.NounsDAOV3DynamicQuorum.instance?.address as string,
        }),
      },
      NounsDAOV3Proposals: {},
      NounsDAOV3Votes: {},
      NounsDAOV3Fork: {},
      NounsDAOLogicV3: {
        libraries: () => ({
          NounsDAOV3Admin: contracts.NounsDAOV3Admin.instance?.address as string,
          NounsDAOV3DynamicQuorum: contracts.NounsDAOV3DynamicQuorum.instance?.address as string,
          NounsDAOV3Proposals: contracts.NounsDAOV3Proposals.instance?.address as string,
          NounsDAOV3Votes: contracts.NounsDAOV3Votes.instance?.address as string,
          NounsDAOV3Fork: contracts.NounsDAOV3Fork.instance?.address as string,
        }),
        waitForConfirmation: true,
      },
      NounsDAOForkEscrow: {
        args: [
          expectedNounsDAOProxyAddress,
          () => contracts.NounsToken.instance?.address as string,
        ],
      },
      NounsTokenFork: {},
      NounsAuctionHouseFork: {},
      NounsDAOLogicV1Fork: {},
      NounsDAOExecutorV2: {},
      NounsDAOExecutorProxy: {
        args: [
          () => contracts.NounsDAOExecutorV2.instance?.address,
          () =>
            new Interface(NounsDAOExecutorV2ABI).encodeFunctionData('initialize', [
              expectedNounsDAOProxyAddress,
              args.timelockDelay,
            ]),
        ],
      },
      ForkDAODeployer: {
        args: [
          () => contracts.NounsTokenFork.instance?.address,
          () => contracts.NounsAuctionHouseFork.instance?.address,
          () => contracts.NounsDAOLogicV1Fork.instance?.address,
          () => contracts.NounsDAOExecutorV2.instance?.address,
          () => contracts.NounsDAOForkEscrow.instance?.address,
          60 * 60 * 24 * 30, // 30 days
        ],
      },
      NounsDAOProxyV3: {
        args: [
          () => contracts.NounsDAOExecutorProxy.instance?.address, // timelock
          () => contracts.NounsToken.instance?.address, // token
          () => contracts.NounsDAOForkEscrow.instance?.address, // forkEscrow
          () => contracts.ForkDAODeployer.instance?.address, // forkDAODeployer
          args.noundersdao || deployer.address, // vetoer
          () => contracts.NounsDAOExecutorProxy.instance?.address, // admin
          () => contracts.NounsDAOLogicV3.instance?.address, // implementation
          {
            votingPeriod: args.votingPeriod,
            votingDelay: args.votingDelay,
            proposalThresholdBPS: args.proposalThresholdBps,
            lastMinuteWindowInBlocks: 0,
            objectionPeriodDurationInBlocks: 0,
            proposalUpdatablePeriodInBlocks: 0,
          }, // DAOParams
          {
            minQuorumVotesBPS: args.minQuorumVotesBPS,
            maxQuorumVotesBPS: args.maxQuorumVotesBPS,
            quorumCoefficient: parseUnits(args.quorumCoefficient.toString(), 6),
          }, // DynamicQuorumParams
<<<<<<< HEAD
          50, // lastMinuteWindowInBlocks
          100, // objectionPeriodDurationInBlocks
          1000, // proposalUpdatablePeriodInBlocks
=======
>>>>>>> 8477de04
        ],
        waitForConfirmation: true,
      },
      Multicall2: {},
      NounsDAOData: {
        args: [() => contracts.NounsToken.instance?.address, expectedNounsDAOProxyAddress],
        waitForConfirmation: true,
      },
      NounsDAODataProxy: {
        args: [
          () => contracts.NounsDAOData.instance?.address,
          () =>
            new Interface(NounsDaoDataABI).encodeFunctionData('initialize', [
              contracts.NounsDAOExecutorProxy.instance?.address,
              args.createCandidateCost,
              args.updateCandidateCost,
            ]),
        ],
      },
    };

    for (const [name, contract] of Object.entries(contracts)) {
      const factory = await ethers.getContractFactory(name, {
        libraries: contract?.libraries?.(),
      });

      const deployedContract = await factory.deploy(
        ...(contract.args?.map(a => (typeof a === 'function' ? a() : a)) ?? []),
      );

      if (contract.waitForConfirmation) {
        await deployedContract.deployed();
      }

      contracts[name as LocalContractName].instance = deployedContract;

      console.log(`${name} contract deployed to ${deployedContract.address}`);
    }

    if (expectedNounsArtAddress !== contracts.NounsArt.instance?.address) {
      console.log(
        `wrong art address expected: ${expectedNounsArtAddress} actual: ${contracts.NounsArt.instance?.address}`,
      );
      throw 'wrong address';
    }

    if (expectedAuctionHouseProxyAddress !== contracts.NounsAuctionHouseProxy.instance?.address) {
      console.log(
        `wrong auctio house proxy address expected: ${expectedAuctionHouseProxyAddress} actual: ${contracts.NounsAuctionHouseProxy.instance?.address}`,
      );
      throw 'wrong address';
    }

    if (expectedNounsDAOProxyAddress !== contracts.NounsDAOProxyV3.instance?.address) {
      console.log(
        `wrong dao proxy address expected: ${expectedNounsDAOProxyAddress} actual: ${contracts.NounsDAOProxyV3.instance?.address}`,
      );
      throw 'wrong address';
    }

    return contracts;
  });<|MERGE_RESOLUTION|>--- conflicted
+++ resolved
@@ -201,7 +201,6 @@
           () => contracts.NounsAuctionHouseFork.instance?.address,
           () => contracts.NounsDAOLogicV1Fork.instance?.address,
           () => contracts.NounsDAOExecutorV2.instance?.address,
-          () => contracts.NounsDAOForkEscrow.instance?.address,
           60 * 60 * 24 * 30, // 30 days
         ],
       },
@@ -227,12 +226,6 @@
             maxQuorumVotesBPS: args.maxQuorumVotesBPS,
             quorumCoefficient: parseUnits(args.quorumCoefficient.toString(), 6),
           }, // DynamicQuorumParams
-<<<<<<< HEAD
-          50, // lastMinuteWindowInBlocks
-          100, // objectionPeriodDurationInBlocks
-          1000, // proposalUpdatablePeriodInBlocks
-=======
->>>>>>> 8477de04
         ],
         waitForConfirmation: true,
       },
