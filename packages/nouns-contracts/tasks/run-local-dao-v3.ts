import { TASK_COMPILE, TASK_NODE } from 'hardhat/builtin-tasks/task-names';
import { task } from 'hardhat/config';

task(
  'run-local-dao-v3',
  'Start a hardhat node, deploy contracts, and execute setup transactions',
).setAction(async (_, { ethers, run }) => {
  await run(TASK_COMPILE);

  await Promise.race([
    run(TASK_NODE, { hostname: '0.0.0.0' }),
    new Promise(resolve => setTimeout(resolve, 2_000)),
  ]);

<<<<<<< HEAD
  const contracts = await run('deploy-local-dao-v3', {votingDelay: 5*10});
=======
  const contracts = await run('deploy-local-dao-v3', { votingDelay: 10 });
>>>>>>> 6b5ffc09

  await run('populate-descriptor', {
    nftDescriptor: contracts.NFTDescriptorV2.instance.address,
    nounsDescriptor: contracts.NounsDescriptorV2.instance.address,
  });

  await contracts.NounsAuctionHouse.instance
    .attach(contracts.NounsAuctionHouseProxy.instance.address)
    .unpause({
      gasLimit: 1_000_000,
    });

  // Transfer ownership
  const executorAddress = contracts.NounsDAOExecutor.instance.address;
  await contracts.NounsDescriptorV2.instance.transferOwnership(executorAddress);
  await contracts.NounsToken.instance.transferOwnership(executorAddress);
  await contracts.NounsAuctionHouseProxyAdmin.instance.transferOwnership(executorAddress);
  await contracts.NounsAuctionHouse.instance
    .attach(contracts.NounsAuctionHouseProxy.instance.address)
    .transferOwnership(executorAddress);
  await contracts.NounsDAODataProxyAdmin.instance.transferOwnership(executorAddress);
  console.log(
    'Transferred ownership of the descriptor, token, and proxy admin contracts to the executor.',
  );

  // await run('create-proposal', {
  //   nounsDaoProxy: contracts.NounsDAOProxyV2.instance.address,
  // });

  const { chainId } = await ethers.provider.getNetwork();

  const accounts = {
    'Account #0': {
      Address: '0xf39fd6e51aad88f6f4ce6ab8827279cfffb92266',
      'Private Key': '0xac0974bec39a17e36ba4a6b4d238ff944bacb478cbed5efcae784d7bf4f2ff80',
    },
    'Account #1': {
      Address: '0x70997970c51812dc3a010c7d01b50e0d17dc79c8',
      'Private Key': '0x59c6995e998f97a5a0044966f0945389dc9e86dae88c7a8412f4603b6b78690d',
    },
  };

  console.table(accounts);
  console.log(
    `Noun contracts deployed to local node at http://localhost:8545 (Chain ID: ${chainId})`,
  );
  console.log(`Auction House Proxy address: ${contracts.NounsAuctionHouseProxy.instance.address}`);
  console.log(`Nouns ERC721 address: ${contracts.NounsToken.instance.address}`);
  console.log(`Nouns DAO Executor address: ${contracts.NounsDAOExecutor.instance.address}`);
  console.log(`Nouns DAO Proxy address: ${contracts.NounsDAOProxyV3.instance.address}`);
  console.log(`Data Proxy address: ${contracts.NounsDAODataProxy.instance.address}`);

  await ethers.provider.send('evm_setIntervalMining', [12_000]);

  await new Promise(() => {
    /* keep node alive until this process is killed */
  });
});<|MERGE_RESOLUTION|>--- conflicted
+++ resolved
@@ -12,11 +12,7 @@
     new Promise(resolve => setTimeout(resolve, 2_000)),
   ]);
 
-<<<<<<< HEAD
-  const contracts = await run('deploy-local-dao-v3', {votingDelay: 5*10});
-=======
   const contracts = await run('deploy-local-dao-v3', { votingDelay: 10 });
->>>>>>> 6b5ffc09
 
   await run('populate-descriptor', {
     nftDescriptor: contracts.NFTDescriptorV2.instance.address,
