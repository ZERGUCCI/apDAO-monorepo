import { TASK_COMPILE, TASK_NODE } from 'hardhat/builtin-tasks/task-names';
import { task } from 'hardhat/config';

task(
  'run-local',
  'Start a hardhat node, deploy contracts, and execute setup transactions',
).setAction(async (_, { ethers, run }) => {
  await run(TASK_COMPILE);

  await Promise.race([
    run(TASK_NODE, { hostname: '0.0.0.0' }),
    new Promise(resolve => setTimeout(resolve, 2_000)),
  ]);

  const contracts = await run('deploy-local');

  await run('populate-descriptor', {
    nftDescriptor: contracts.NFTDescriptorV2.instance.address,
    nounsDescriptor: contracts.NounsDescriptorV2.instance.address,
  });

  await contracts.NounsAuctionHouse.instance
    .attach(contracts.NounsAuctionHouseProxy.instance.address)
    .unpause({
      gasLimit: 1_000_000,
    });

<<<<<<< HEAD
  await run('create-proposal', {
    nounsDaoProxy: contracts.NounsDAOProxyV2.instance.address,
  });
=======
  // Transfer ownership
  const executorAddress = contracts.NounsDAOExecutor.instance.address;
  await contracts.NounsDescriptorV2.instance.transferOwnership(executorAddress);
  await contracts.NounsToken.instance.transferOwnership(executorAddress);
  await contracts.NounsAuctionHouseProxyAdmin.instance.transferOwnership(executorAddress);
  await contracts.NounsAuctionHouse.instance
    .attach(contracts.NounsAuctionHouseProxy.instance.address)
    .transferOwnership(executorAddress);
  console.log(
    'Transferred ownership of the descriptor, token, and proxy admin contracts to the executor.',
  );

  // await run('create-proposal', {
  //   nounsDaoProxy: contracts.NounsDAOProxy.instance.address,
  // });
>>>>>>> 5a49fd42

  const { chainId } = await ethers.provider.getNetwork();

  const accounts = {
    'Account #0': {
      Address: '0xf39fd6e51aad88f6f4ce6ab8827279cfffb92266',
      'Private Key': '0xac0974bec39a17e36ba4a6b4d238ff944bacb478cbed5efcae784d7bf4f2ff80',
    },
    'Account #1': {
      Address: '0x70997970c51812dc3a010c7d01b50e0d17dc79c8',
      'Private Key': '0x59c6995e998f97a5a0044966f0945389dc9e86dae88c7a8412f4603b6b78690d',
    },
  };

  console.table(accounts);
  console.log(
    `Noun contracts deployed to local node at http://localhost:8545 (Chain ID: ${chainId})`,
  );
  console.log(`Auction House Proxy address: ${contracts.NounsAuctionHouseProxy.instance.address}`);
  console.log(`Nouns ERC721 address: ${contracts.NounsToken.instance.address}`);
  console.log(`Nouns DAO Executor address: ${contracts.NounsDAOExecutor.instance.address}`);
  console.log(`Nouns DAO Proxy address: ${contracts.NounsDAOProxyV2.instance.address}`);

  await ethers.provider.send('evm_setIntervalMining', [12_000]);

  await new Promise(() => {
    /* keep node alive until this process is killed */
  });
});<|MERGE_RESOLUTION|>--- conflicted
+++ resolved
@@ -25,11 +25,6 @@
       gasLimit: 1_000_000,
     });
 
-<<<<<<< HEAD
-  await run('create-proposal', {
-    nounsDaoProxy: contracts.NounsDAOProxyV2.instance.address,
-  });
-=======
   // Transfer ownership
   const executorAddress = contracts.NounsDAOExecutor.instance.address;
   await contracts.NounsDescriptorV2.instance.transferOwnership(executorAddress);
@@ -43,9 +38,8 @@
   );
 
   // await run('create-proposal', {
-  //   nounsDaoProxy: contracts.NounsDAOProxy.instance.address,
+  //   nounsDaoProxy: contracts.NounsDAOProxyV2.instance.address,
   // });
->>>>>>> 5a49fd42
 
   const { chainId } = await ethers.provider.getNetwork();
 
