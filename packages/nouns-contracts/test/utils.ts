--- conflicted
+++ resolved
@@ -11,24 +11,20 @@
   NounsSeeder__factory as NounsSeederFactory,
   WETH,
   WETH__factory as WethFactory,
-<<<<<<< HEAD
   NounsDAOLogicV1,
   NounsDAOLogicV1Harness__factory as NounsDaoLogicV1HarnessFactory,
   NounsDAOLogicV2,
   NounsDAOLogicV2__factory as NounsDaoLogicV2Factory,
   NounsDAOProxy__factory as NounsDaoProxyFactory,
   NounsDAOLogicV1Harness,
-  NounsDAOProxyV2__factory,
-=======
+  NounsDAOProxyV2__factory as NounsDaoProxyV2Factory,
   NounsArt__factory as NounsArtFactory,
   SVGRenderer__factory as SVGRendererFactory,
   NounsDAOExecutor__factory as NounsDaoExecutorFactory,
   NounsDAOLogicV1__factory as NounsDaoLogicV1Factory,
-  NounsDAOProxy__factory as NounsDaoProxyFactory,
-  NounsDAOLogicV1,
   NounsDAOExecutor,
   Inflator__factory,
->>>>>>> 5a49fd42
+  NounsDAOStorageV2,
 } from '../typechain';
 import ImageData from '../files/image-data-v1.json';
 import ImageDataV2 from '../files/image-data-v2.json';
@@ -237,6 +233,50 @@
   return { token, gov, timelock };
 };
 
+export const deployGovV2AndToken = async (
+  deployer: SignerWithAddress,
+  timelockDelay: number,
+  proposalThresholdBPS: number,
+  quorumParams: NounsDAOStorageV2.DynamicQuorumParamsStruct,
+  vetoer?: string,
+): Promise<{ token: NounsToken; gov: NounsDAOLogicV2; timelock: NounsDAOExecutor }> => {
+  const govDelegatorAddress = ethers.utils.getContractAddress({
+    from: deployer.address,
+    nonce: (await deployer.getTransactionCount()) + 10,
+  });
+
+  // Deploy NounsDAOExecutor with pre-computed Delegator address
+  const timelock = await new NounsDaoExecutorFactory(deployer).deploy(
+    govDelegatorAddress,
+    timelockDelay,
+  );
+
+  // Deploy Delegate
+  const { address: govDelegateAddress } = await new NounsDaoLogicV2Factory(deployer).deploy();
+  // Deploy Nouns token
+  const token = await deployNounsToken(deployer);
+
+  // Deploy Delegator
+  await new NounsDaoProxyV2Factory(deployer).deploy(
+    timelock.address,
+    token.address,
+    vetoer || address(0),
+    timelock.address,
+    govDelegateAddress,
+    5760,
+    1,
+    proposalThresholdBPS,
+    quorumParams,
+  );
+
+  // Cast Delegator as Delegate
+  const gov = NounsDaoLogicV2Factory.connect(govDelegatorAddress, deployer);
+
+  await populateDescriptorV2(NounsDescriptorV2Factory.connect(await token.descriptor(), deployer));
+
+  return { token, gov, timelock };
+};
+
 /**
  * Return a function used to mint `amount` Nouns on the provided `token`
  * @param token The Nouns ERC721 token
@@ -353,7 +393,6 @@
   return `0x${n.toString(16).padStart(40, '0')}`;
 };
 
-<<<<<<< HEAD
 export const propStateToString = (stateInt: number): string => {
   const states: string[] = [
     'Pending',
@@ -408,7 +447,7 @@
 ): Promise<NounsDAOLogicV2> => {
   const v2LogicContract = await new NounsDaoLogicV2Factory(deployer).deploy();
 
-  const proxy = await new NounsDAOProxyV2__factory(deployer).deploy(
+  const proxy = await new NounsDaoProxyV2Factory(deployer).deploy(
     timelockAddress || deployer.address,
     tokenAddress,
     vetoerAddress || deployer.address,
@@ -462,7 +501,7 @@
   await gov.connect(proposer).propose(targets, values, signatures, callDatas, 'do nothing');
   return await gov.latestProposalIds(proposer.address);
 };
-=======
+
 function dataToDescriptorInput(data: string[]): {
   encodedCompressed: string;
   originalLength: number;
@@ -481,5 +520,4 @@
     originalLength,
     itemCount,
   };
-}
->>>>>>> 5a49fd42
+}