--- conflicted
+++ resolved
@@ -82,28 +82,6 @@
         return (address(nounsToken), address(proxy));
     }
 
-<<<<<<< HEAD
-    function _createDAOV3Proxy(address timelock, address nounsToken, address vetoer) internal returns (NounsDAOLogicV1) {
-        return NounsDAOLogicV1(
-            payable(
-                new NounsDAOProxyV3(
-                    timelock,
-                    nounsToken,
-                    vetoer,
-                    timelock,
-                    address(new NounsDAOLogicV3()),
-                    VOTING_PERIOD,
-                    VOTING_DELAY,
-                    PROPOSAL_THRESHOLD,
-                    NounsDAOStorageV3.DynamicQuorumParams({
-                        minQuorumVotesBPS: 200,
-                        maxQuorumVotesBPS: 2000,
-                        quorumCoefficient: 10000
-                    }),
-                    0,
-                    0,
-                    0
-=======
     function _createDAOV3Proxy(
         address timelock,
         address nounsToken,
@@ -130,7 +108,6 @@
                         0,
                         0
                     )
->>>>>>> 6b5ffc09
                 )
             );
     }
