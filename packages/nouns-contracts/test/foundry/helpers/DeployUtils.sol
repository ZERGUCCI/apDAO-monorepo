// SPDX-License-Identifier: GPL-3.0
pragma solidity ^0.8.19;

import 'forge-std/Test.sol';
import { DescriptorHelpers } from './DescriptorHelpers.sol';
import { NounsDescriptorV2 } from '../../../contracts/NounsDescriptorV2.sol';
import { SVGRenderer } from '../../../contracts/SVGRenderer.sol';
import { NounsArt } from '../../../contracts/NounsArt.sol';
import { NounsDAOExecutor } from '../../../contracts/governance/NounsDAOExecutor.sol';
import { NounsDAOLogicV1 } from '../../../contracts/governance/NounsDAOLogicV1.sol';
import { NounsDAOLogicV2 } from '../../../contracts/governance/NounsDAOLogicV2.sol';
import { IProxyRegistry } from '../../../contracts/external/opensea/IProxyRegistry.sol';
import { NounsDescriptor } from '../../../contracts/NounsDescriptor.sol';
import { NounsSeeder } from '../../../contracts/NounsSeeder.sol';
import { NounsToken } from '../../../contracts/NounsToken.sol';
import { NounsDAOProxy } from '../../../contracts/governance/NounsDAOProxy.sol';
import { NounsDAOStorageV2 } from '../../../contracts/governance/NounsDAOInterfaces.sol';
import { NounsDAOProxyV2 } from '../../../contracts/governance/NounsDAOProxyV2.sol';
import { Inflator } from '../../../contracts/Inflator.sol';
<<<<<<< HEAD
import { NounsAuctionHouseProxy } from '../../../contracts/proxies/NounsAuctionHouseProxy.sol';
import { NounsAuctionHouseProxyAdmin } from '../../../contracts/proxies/NounsAuctionHouseProxyAdmin.sol';
import { NounsAuctionHouse } from '../../../contracts/NounsAuctionHouse.sol';
import { NounsAuctionHouseV2 } from '../../../contracts/NounsAuctionHouseV2.sol';
import { NounsAuctionHousePreV2Migration } from '../../../contracts/NounsAuctionHousePreV2Migration.sol';
import { WETH } from '../../../contracts/test/WETH.sol';
=======
import { NounsAuctionHouse } from '../../../contracts/NounsAuctionHouse.sol';
import { NounsAuctionHouseProxy } from '../../../contracts/proxies/NounsAuctionHouseProxy.sol';
import { NounsAuctionHouseProxyAdmin } from '../../../contracts/proxies/NounsAuctionHouseProxyAdmin.sol';
>>>>>>> 21af7aa9

abstract contract DeployUtils is Test, DescriptorHelpers {
    uint256 constant TIMELOCK_DELAY = 2 days;
    uint256 constant VOTING_PERIOD = 7_200; // 24 hours
    uint256 constant VOTING_DELAY = 1;
    uint256 constant PROPOSAL_THRESHOLD = 1;
    uint256 constant QUORUM_VOTES_BPS = 2000;
<<<<<<< HEAD
    uint256 constant AUCTION_TIME_BUFFER = 5 minutes;
    uint256 constant AUCTION_RESERVE_PRICE = 1;
    uint8 constant AUCTION_MIN_BID_INCREMENT_PRCT = 2;
    uint256 constant AUCTION_DURATION = 24 hours;

    function _deployAuctionHouseV1AndToken(
        address owner,
        address noundersDAO,
        address minter
    ) internal returns (NounsAuctionHouseProxy, NounsAuctionHouseProxyAdmin) {
        NounsAuctionHouse logic = new NounsAuctionHouse();
        NounsToken token = deployToken(noundersDAO, minter);
        WETH weth = new WETH();
        NounsAuctionHouseProxyAdmin admin = new NounsAuctionHouseProxyAdmin();
        admin.transferOwnership(owner);

        bytes memory data = abi.encodeWithSelector(
            NounsAuctionHouse.initialize.selector,
            address(token),
            address(weth),
            AUCTION_TIME_BUFFER,
            AUCTION_RESERVE_PRICE,
            AUCTION_MIN_BID_INCREMENT_PRCT,
            AUCTION_DURATION
        );
        NounsAuctionHouseProxy proxy = new NounsAuctionHouseProxy(address(logic), address(admin), data);
        NounsAuctionHouse auction = NounsAuctionHouse(address(proxy));

        auction.transferOwnership(owner);
        token.setMinter(address(proxy));

        return (proxy, admin);
    }

    function _upgradeAuctionHouse(
        address owner,
        NounsAuctionHouseProxyAdmin proxyAdmin,
        NounsAuctionHouseProxy proxy
    ) internal {
        NounsAuctionHouseV2 newLogic = new NounsAuctionHouseV2();
        NounsAuctionHousePreV2Migration migratorLogic = new NounsAuctionHousePreV2Migration();

        vm.startPrank(owner);

        // not using upgradeAndCall because the call must come from the auction house owner
        // which is owner, not the proxy admin

        proxyAdmin.upgrade(proxy, address(migratorLogic));
        NounsAuctionHousePreV2Migration migrator = NounsAuctionHousePreV2Migration(address(proxy));
        migrator.migrate();
        proxyAdmin.upgrade(proxy, address(newLogic));

        vm.stopPrank();
    }
=======
    uint32 constant LAST_MINUTE_BLOCKS = 10;
    uint32 constant OBJECTION_PERIOD_BLOCKS = 10;
    uint32 constant UPDATABLE_PERIOD_BLOCKS = 10;
    uint256 constant DELAYED_GOV_DURATION = 30 days;
    uint256 constant FORK_PERIOD = 7 days;
    uint256 constant FORK_THRESHOLD_BPS = 2_000; // 20%
    uint256 public constant FORK_DAO_VOTING_PERIOD = 36000; // 5 days
    uint256 public constant FORK_DAO_VOTING_DELAY = 36000; // 5 days
    uint256 public constant FORK_DAO_PROPOSAL_THRESHOLD_BPS = 25; // 0.25%
    uint256 public constant FORK_DAO_QUORUM_VOTES_BPS = 1000; // 10%
>>>>>>> 21af7aa9

    function _deployAndPopulateDescriptor() internal returns (NounsDescriptor) {
        NounsDescriptor descriptor = new NounsDescriptor();
        _populateDescriptor(descriptor);
        return descriptor;
    }

    function _deployAndPopulateV2() internal returns (NounsDescriptorV2) {
        NounsDescriptorV2 descriptorV2 = _deployDescriptorV2();
        _populateDescriptorV2(descriptorV2);
        return descriptorV2;
    }

    function _deployDescriptorV2() internal returns (NounsDescriptorV2) {
        SVGRenderer renderer = new SVGRenderer();
        Inflator inflator = new Inflator();
        NounsDescriptorV2 descriptorV2 = new NounsDescriptorV2(NounsArt(address(0)), renderer);
        NounsArt art = new NounsArt(address(descriptorV2), inflator);
        descriptorV2.setArt(art);
        return descriptorV2;
    }

    function _deployTokenAndDAOAndPopulateDescriptor(
        address noundersDAO,
        address vetoer,
        address minter
    ) internal returns (address, address) {
        IProxyRegistry proxyRegistry = IProxyRegistry(address(3));

        NounsDAOExecutor timelock = new NounsDAOExecutor(address(1), TIMELOCK_DELAY);
        NounsDescriptor descriptor = new NounsDescriptor();
        NounsToken nounsToken = new NounsToken(noundersDAO, minter, descriptor, new NounsSeeder(), proxyRegistry);
        NounsDAOProxy proxy = new NounsDAOProxy(
            address(timelock),
            address(nounsToken),
            vetoer,
            address(timelock),
            address(new NounsDAOLogicV1()),
            VOTING_PERIOD,
            VOTING_DELAY,
            PROPOSAL_THRESHOLD,
            QUORUM_VOTES_BPS
        );

        vm.prank(address(timelock));
        timelock.setPendingAdmin(address(proxy));
        vm.prank(address(proxy));
        timelock.acceptAdmin();

        nounsToken.transferOwnership(address(timelock));

        _populateDescriptor(descriptor);

        return (address(nounsToken), address(proxy));
    }

<<<<<<< HEAD
    function deployToken(address noundersDAO, address minter) internal returns (NounsToken nounsToken) {
        IProxyRegistry proxyRegistry = IProxyRegistry(address(3));
        NounsDescriptorV2 descriptor = _deployAndPopulateV2();

        nounsToken = new NounsToken(noundersDAO, minter, descriptor, new NounsSeeder(), proxyRegistry);
=======
    function _createDAOV2Proxy(
        address timelock,
        address nounsToken,
        address vetoer
    ) internal returns (NounsDAOLogicV1) {
        return
            NounsDAOLogicV1(
                payable(
                    new NounsDAOProxyV2(
                        timelock,
                        nounsToken,
                        vetoer,
                        timelock,
                        address(new NounsDAOLogicV2()),
                        VOTING_PERIOD,
                        VOTING_DELAY,
                        PROPOSAL_THRESHOLD,
                        NounsDAOStorageV2.DynamicQuorumParams({
                            minQuorumVotesBPS: 200,
                            maxQuorumVotesBPS: 2000,
                            quorumCoefficient: 10000
                        })
                    )
                )
            );
    }

    function deployDAOV2() internal returns (NounsDAOLogicV1) {
        NounsDAOExecutor timelock = new NounsDAOExecutor(address(1), TIMELOCK_DELAY);

        NounsAuctionHouse auctionLogic = new NounsAuctionHouse();
        NounsAuctionHouseProxyAdmin auctionAdmin = new NounsAuctionHouseProxyAdmin();
        NounsAuctionHouseProxy auctionProxy = new NounsAuctionHouseProxy(
            address(auctionLogic),
            address(auctionAdmin),
            ''
        );
        auctionAdmin.transferOwnership(address(timelock));

        NounsDescriptorV2 descriptor = _deployAndPopulateV2();
        NounsToken nounsToken = new NounsToken(
            makeAddr('noundersDAO'),
            address(auctionProxy),
            descriptor,
            new NounsSeeder(),
            IProxyRegistry(address(0))
        );
        NounsDAOLogicV1 daoProxy = _createDAOV2Proxy(address(timelock), address(nounsToken), makeAddr('vetoer'));

        vm.prank(address(timelock));
        timelock.setPendingAdmin(address(daoProxy));
        vm.prank(address(daoProxy));
        timelock.acceptAdmin();

        nounsToken.transferOwnership(address(timelock));

        return daoProxy;
    }

    function get1967Implementation(address proxy) internal returns (address) {
        bytes32 slot = bytes32(uint256(keccak256('eip1967.proxy.implementation')) - 1);
        return address(uint160(uint256(vm.load(proxy, slot))));
>>>>>>> 21af7aa9
    }
}<|MERGE_RESOLUTION|>--- conflicted
+++ resolved
@@ -17,18 +17,12 @@
 import { NounsDAOStorageV2 } from '../../../contracts/governance/NounsDAOInterfaces.sol';
 import { NounsDAOProxyV2 } from '../../../contracts/governance/NounsDAOProxyV2.sol';
 import { Inflator } from '../../../contracts/Inflator.sol';
-<<<<<<< HEAD
 import { NounsAuctionHouseProxy } from '../../../contracts/proxies/NounsAuctionHouseProxy.sol';
 import { NounsAuctionHouseProxyAdmin } from '../../../contracts/proxies/NounsAuctionHouseProxyAdmin.sol';
 import { NounsAuctionHouse } from '../../../contracts/NounsAuctionHouse.sol';
 import { NounsAuctionHouseV2 } from '../../../contracts/NounsAuctionHouseV2.sol';
 import { NounsAuctionHousePreV2Migration } from '../../../contracts/NounsAuctionHousePreV2Migration.sol';
 import { WETH } from '../../../contracts/test/WETH.sol';
-=======
-import { NounsAuctionHouse } from '../../../contracts/NounsAuctionHouse.sol';
-import { NounsAuctionHouseProxy } from '../../../contracts/proxies/NounsAuctionHouseProxy.sol';
-import { NounsAuctionHouseProxyAdmin } from '../../../contracts/proxies/NounsAuctionHouseProxyAdmin.sol';
->>>>>>> 21af7aa9
 
 abstract contract DeployUtils is Test, DescriptorHelpers {
     uint256 constant TIMELOCK_DELAY = 2 days;
@@ -36,7 +30,6 @@
     uint256 constant VOTING_DELAY = 1;
     uint256 constant PROPOSAL_THRESHOLD = 1;
     uint256 constant QUORUM_VOTES_BPS = 2000;
-<<<<<<< HEAD
     uint256 constant AUCTION_TIME_BUFFER = 5 minutes;
     uint256 constant AUCTION_RESERVE_PRICE = 1;
     uint8 constant AUCTION_MIN_BID_INCREMENT_PRCT = 2;
@@ -91,7 +84,6 @@
 
         vm.stopPrank();
     }
-=======
     uint32 constant LAST_MINUTE_BLOCKS = 10;
     uint32 constant OBJECTION_PERIOD_BLOCKS = 10;
     uint32 constant UPDATABLE_PERIOD_BLOCKS = 10;
@@ -102,7 +94,6 @@
     uint256 public constant FORK_DAO_VOTING_DELAY = 36000; // 5 days
     uint256 public constant FORK_DAO_PROPOSAL_THRESHOLD_BPS = 25; // 0.25%
     uint256 public constant FORK_DAO_QUORUM_VOTES_BPS = 1000; // 10%
->>>>>>> 21af7aa9
 
     function _deployAndPopulateDescriptor() internal returns (NounsDescriptor) {
         NounsDescriptor descriptor = new NounsDescriptor();
@@ -159,13 +150,13 @@
         return (address(nounsToken), address(proxy));
     }
 
-<<<<<<< HEAD
     function deployToken(address noundersDAO, address minter) internal returns (NounsToken nounsToken) {
         IProxyRegistry proxyRegistry = IProxyRegistry(address(3));
         NounsDescriptorV2 descriptor = _deployAndPopulateV2();
 
         nounsToken = new NounsToken(noundersDAO, minter, descriptor, new NounsSeeder(), proxyRegistry);
-=======
+    }
+
     function _createDAOV2Proxy(
         address timelock,
         address nounsToken,
@@ -228,6 +219,5 @@
     function get1967Implementation(address proxy) internal returns (address) {
         bytes32 slot = bytes32(uint256(keccak256('eip1967.proxy.implementation')) - 1);
         return address(uint160(uint256(vm.load(proxy, slot))));
->>>>>>> 21af7aa9
     }
 }