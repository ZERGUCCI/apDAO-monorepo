--- conflicted
+++ resolved
@@ -121,11 +121,7 @@
     }
 
     /**
-<<<<<<< HEAD
-     * @notice Current min quorum votes using Noun adjusted total supply
-=======
      * @notice Current min quorum votes using Nouns adjusted total supply
->>>>>>> 0cd09f4c
      */
     function minQuorumVotes(NounsDAOStorageV3.StorageV3 storage ds, uint256 adjustedTotalSupply)
         internal
@@ -136,11 +132,7 @@
     }
 
     /**
-<<<<<<< HEAD
-     * @notice Current max quorum votes using Noun adjusted total supply
-=======
      * @notice Current max quorum votes using Nouns adjusted total supply
->>>>>>> 0cd09f4c
      */
     function maxQuorumVotes(NounsDAOStorageV3.StorageV3 storage ds, uint256 adjustedTotalSupply)
         internal
