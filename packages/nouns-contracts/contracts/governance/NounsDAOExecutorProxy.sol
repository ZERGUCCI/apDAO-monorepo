// SPDX-License-Identifier: GPL-3.0

/// @title The Nouns DAO Data proxy

/*********************************
 * ░░░░░░░░░░░░░░░░░░░░░░░░░░░░░ *
 * ░░░░░░░░░░░░░░░░░░░░░░░░░░░░░ *
 * ░░░░░░█████████░░█████████░░░ *
 * ░░░░░░██░░░████░░██░░░████░░░ *
 * ░░██████░░░████████░░░████░░░ *
 * ░░██░░██░░░████░░██░░░████░░░ *
 * ░░██░░██░░░████░░██░░░████░░░ *
 * ░░░░░░█████████░░█████████░░░ *
 * ░░░░░░░░░░░░░░░░░░░░░░░░░░░░░ *
 * ░░░░░░░░░░░░░░░░░░░░░░░░░░░░░ *
 *********************************/

pragma solidity ^0.8.19;

import { ERC1967Proxy } from '@openzeppelin/contracts/proxy/ERC1967/ERC1967Proxy.sol';

/**
 * @notice This is a proxy contract meant to be used as the Nouns DAO timelock.
<<<<<<< HEAD
 * The first implemenation is meant to be NounsDAOExecutorV2 which makes this an upgradable proxy.
=======
 * The first implementation is meant to be NounsDAOExecutorV2 which makes this an upgradable proxy.
>>>>>>> 0cd09f4c
 */
contract NounsDAOExecutorProxy is ERC1967Proxy {
    constructor(address logic, bytes memory data) ERC1967Proxy(logic, data) {}
}<|MERGE_RESOLUTION|>--- conflicted
+++ resolved
@@ -21,11 +21,7 @@
 
 /**
  * @notice This is a proxy contract meant to be used as the Nouns DAO timelock.
-<<<<<<< HEAD
- * The first implemenation is meant to be NounsDAOExecutorV2 which makes this an upgradable proxy.
-=======
  * The first implementation is meant to be NounsDAOExecutorV2 which makes this an upgradable proxy.
->>>>>>> 0cd09f4c
  */
 contract NounsDAOExecutorProxy is ERC1967Proxy {
     constructor(address logic, bytes memory data) ERC1967Proxy(logic, data) {}
