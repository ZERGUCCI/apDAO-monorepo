// SPDX-License-Identifier: BSD-3-Clause

/// @title The Nouns DAO logic version 1

/*********************************
 * ░░░░░░░░░░░░░░░░░░░░░░░░░░░░░ *
 * ░░░░░░░░░░░░░░░░░░░░░░░░░░░░░ *
 * ░░░░░░█████████░░█████████░░░ *
 * ░░░░░░██░░░████░░██░░░████░░░ *
 * ░░██████░░░████████░░░████░░░ *
 * ░░██░░██░░░████░░██░░░████░░░ *
 * ░░██░░██░░░████░░██░░░████░░░ *
 * ░░░░░░█████████░░█████████░░░ *
 * ░░░░░░░░░░░░░░░░░░░░░░░░░░░░░ *
 * ░░░░░░░░░░░░░░░░░░░░░░░░░░░░░ *
 *********************************/

// LICENSE
// NounsDAOLogicV1Fork.sol is a modified version of NounsDAOLogicV1.sol.
// NounsDAOLogicV1.sol is a modified version of Compound Lab's GovernorBravoDelegate.sol:
// https://github.com/compound-finance/compound-protocol/blob/b9b14038612d846b83f8a009a82c38974ff2dcfe/contracts/Governance/GovernorBravoDelegate.sol
//
// GovernorBravoDelegate.sol source code Copyright 2020 Compound Labs, Inc. licensed under the BSD-3-Clause license.
// With modifications by Nounders DAO.
//
// Additional conditions of BSD-3-Clause can be found here: https://opensource.org/licenses/BSD-3-Clause
//
// MODIFICATIONS
// NounsDAOLogicV1Fork adds:
// - `quit(tokenIds)`, a function that allows token holders to quit the DAO, taking their pro rata funds,
//   and sending their tokens to the DAO treasury.
//
// - `adjustedTotalSupply`, the total supply calculation used in DAO functions like quorum and proposal threshold, in
//   which the DAO exludes tokens held by the treasury, such that tokens used to quit the DAO are not counted.
//
// - A function for the DAO to set which ERC20s are transferred pro rata in the `quit` function.
//
// - A new proposals getter function, since adding new fields to Proposal results in the default getter hitting a
//   `Stack too deep` error.
//
// - A new Proposal field: `creationBlock`, used to resolve the `votingDelay` bug, in which editing `votingDelay` would
//  change the votes snapshot block for proposals in-progress.
//
// NounsDAOLogicV1Fork modifies:
// - The proxy pattern from Compound's old Transparent-like proxy, to OpenZeppelin's recommended UUPS pattern.
//
// - `propose`
//   - uses `adjutedTotalSupply`
//   - includes a new 'delayed governance' feature which gives forkers from the original DAO time to claim their tokens
//     with this new DAO; proposals are not allowed until all tokens are claimed, or until the delay expiration
//     timestamp is reached.
//
// - `cancel` bugfix, allowing proposals to be canceled by anyone if the proposer's vote balance is equal to proposal
//   threshold.
//
// - Removes the vetoer role and logic related to it. The quit function provides minority protection instead of the
//   vetoer, and fork DAOs can upgrade their governor to include the vetoer feature if it's needed.
//
// - Modified MIN_VOTING_PERIOD, MAX_VOTING_PERIOD to correct block numbers assuming 12 second blocks
// - Modified MAX_VOTING_DELAY to be 2 weeks
//
// NounsDAOLogicV1 adds:
// - Proposal Threshold basis points instead of fixed number
//   due to the Noun token's increasing supply
//
// - Quorum Votes basis points instead of fixed number
//   due to the Noun token's increasing supply
//
// - Per proposal storing of fixed `proposalThreshold`
//   and `quorumVotes` calculated using the Noun token's total supply
//   at the block the proposal was created and the basis point parameters
//
// - `ProposalCreatedWithRequirements` event that emits `ProposalCreated` parameters with
//   the addition of `proposalThreshold` and `quorumVotes`
//
// - Votes are counted from the block a proposal is created instead of
//   the proposal's voting start block to align with the parameters
//   stored with the proposal
//
// - Veto ability which allows `veteor` to halt any proposal at any stage unless
//   the proposal is executed.
//   The `veto(uint proposalId)` logic is a modified version of `cancel(uint proposalId)`
//   A `vetoed` flag was added to the `Proposal` struct to support this.
//
// NounsDAOLogicV1 removes:
// - `initialProposalId` and `_initiate()` due to this being the
//   first instance of the governance contract unlike
//   GovernorBravo which upgrades GovernorAlpha
//
// - Value passed along using `timelock.executeTransaction{value: proposal.value}`
//   in `execute(uint proposalId)`. This contract should not hold funds and does not
//   implement `receive()` or `fallback()` functions.
//

pragma solidity ^0.8.6;

import { UUPSUpgradeable } from '@openzeppelin/contracts/proxy/utils/UUPSUpgradeable.sol';
import { NounsDAOEventsFork } from './NounsDAOEventsFork.sol';
import { NounsDAOStorageV1Fork } from './NounsDAOStorageV1Fork.sol';
import { NounsDAOExecutorV2 } from '../../../NounsDAOExecutorV2.sol';
import { INounsTokenForkLike } from './INounsTokenForkLike.sol';
import { IERC20 } from '@openzeppelin/contracts/token/ERC20/IERC20.sol';
import { ReentrancyGuardUpgradeable } from '@openzeppelin/contracts-upgradeable/security/ReentrancyGuardUpgradeable.sol';

contract NounsDAOLogicV1Fork is UUPSUpgradeable, ReentrancyGuardUpgradeable, NounsDAOStorageV1Fork, NounsDAOEventsFork {
    error AdminOnly();
    error WaitingForTokensToClaimOrExpiration();
<<<<<<< HEAD
    error GovernanceBlockedDuringForkingPeriod();
    error QuitETHTransferFailed();
    error QuitERC20TransferFailed();
=======
>>>>>>> a8468cab

    event ERC20TokensToIncludeInQuitSet(address[] oldErc20Tokens, address[] newErc20tokens);
    event Quit(address indexed msgSender, uint256[] tokenIds);

    /// @notice The name of this contract
    string public constant name = 'Nouns DAO';

    /// @notice The minimum setable proposal threshold
    uint256 public constant MIN_PROPOSAL_THRESHOLD_BPS = 1; // 1 basis point or 0.01%

    /// @notice The maximum setable proposal threshold
    uint256 public constant MAX_PROPOSAL_THRESHOLD_BPS = 1_000; // 1,000 basis points or 10%

    /// @notice The minimum setable voting period
    uint256 public constant MIN_VOTING_PERIOD = 7_200; // 24 hours

    /// @notice The max setable voting period
    uint256 public constant MAX_VOTING_PERIOD = 100_800; // 2 weeks

    /// @notice The min setable voting delay
    uint256 public constant MIN_VOTING_DELAY = 1;

    /// @notice The max setable voting delay
    uint256 public constant MAX_VOTING_DELAY = 100_800; // 2 weeks

    /// @notice The minimum setable quorum votes basis points
    uint256 public constant MIN_QUORUM_VOTES_BPS = 200; // 200 basis points or 2%

    /// @notice The maximum setable quorum votes basis points
    uint256 public constant MAX_QUORUM_VOTES_BPS = 2_000; // 2,000 basis points or 20%

    /// @notice The maximum number of actions that can be included in a proposal
    uint256 public constant proposalMaxOperations = 10; // 10 actions

    /// @notice The EIP-712 typehash for the contract's domain
    bytes32 public constant DOMAIN_TYPEHASH =
        keccak256('EIP712Domain(string name,uint256 chainId,address verifyingContract)');

    /// @notice The EIP-712 typehash for the ballot struct used by the contract
    bytes32 public constant BALLOT_TYPEHASH = keccak256('Ballot(uint256 proposalId,uint8 support)');

    /**
     * @notice Used to initialize the contract during delegator contructor
     * @dev Not asserting that param values are within the hard-coded bounds in order to make it easier to run
     * manual tests; seems a safe decision since we assume fork DAOs are initialized by `ForkDAODeployer`
     * @param timelock_ The address of the NounsDAOExecutor
     * @param nouns_ The address of the NOUN tokens
     * @param votingPeriod_ The initial voting period
     * @param votingDelay_ The initial voting delay
     * @param proposalThresholdBPS_ The initial proposal threshold in basis points
     * @param quorumVotesBPS_ The initial quorum votes threshold in basis points
     * @param erc20TokensToIncludeInQuit_ The initial list of ERC20 tokens to include when quitting
     * @param delayedGovernanceExpirationTimestamp_ The delayed governance expiration timestamp
     */
    function initialize(
        address timelock_,
        address nouns_,
        uint256 votingPeriod_,
        uint256 votingDelay_,
        uint256 proposalThresholdBPS_,
        uint256 quorumVotesBPS_,
        address[] memory erc20TokensToIncludeInQuit_,
        uint256 delayedGovernanceExpirationTimestamp_
    ) public virtual {
        __ReentrancyGuard_init_unchained();
        require(address(timelock) == address(0), 'NounsDAO::initialize: can only initialize once');
        require(timelock_ != address(0), 'NounsDAO::initialize: invalid timelock address');
        require(nouns_ != address(0), 'NounsDAO::initialize: invalid nouns address');

        emit VotingPeriodSet(votingPeriod, votingPeriod_);
        emit VotingDelaySet(votingDelay, votingDelay_);
        emit ProposalThresholdBPSSet(proposalThresholdBPS, proposalThresholdBPS_);
        emit QuorumVotesBPSSet(quorumVotesBPS, quorumVotesBPS_);

        admin = timelock_;
        timelock = NounsDAOExecutorV2(payable(timelock_));
        nouns = INounsTokenForkLike(nouns_);
        votingPeriod = votingPeriod_;
        votingDelay = votingDelay_;
        proposalThresholdBPS = proposalThresholdBPS_;
        quorumVotesBPS = quorumVotesBPS_;
        erc20TokensToIncludeInQuit = erc20TokensToIncludeInQuit_;
        delayedGovernanceExpirationTimestamp = delayedGovernanceExpirationTimestamp_;
    }

    /**
     * @notice A function that allows token holders to quit the DAO, taking their pro rata funds,
     * and sending their tokens to the DAO treasury.
     * Will revert as long as not all tokens were claimed, and as long as the delayed governance has not expired.
     * @param tokenIds The token ids to quit with
     */
    function quit(uint256[] calldata tokenIds) external nonReentrant {
        checkGovernanceActive();

        uint256 totalSupply = adjustedTotalSupply();

        for (uint256 i = 0; i < tokenIds.length; i++) {
            nouns.transferFrom(msg.sender, address(timelock), tokenIds[i]);
        }

        address[] memory erc20TokensToIncludeInQuit_ = erc20TokensToIncludeInQuit;
        uint256[] memory balancesToSend = new uint256[](erc20TokensToIncludeInQuit_.length);

        // Capture balances to send before actually sending them, to avoid the risk of external calls changing balances.
        uint256 ethToSend = (address(timelock).balance * tokenIds.length) / totalSupply;
        for (uint256 i = 0; i < erc20TokensToIncludeInQuit_.length; i++) {
            IERC20 erc20token = IERC20(erc20TokensToIncludeInQuit[i]);
            balancesToSend[i] = (erc20token.balanceOf(address(timelock)) * tokenIds.length) / totalSupply;
        }

        // Send ETH and ERC20 tokens
        timelock.sendETH(payable(msg.sender), ethToSend);
        for (uint256 i = 0; i < erc20TokensToIncludeInQuit_.length; i++) {
            timelock.sendERC20(msg.sender, erc20TokensToIncludeInQuit_[i], balancesToSend[i]);
        }

        emit Quit(msg.sender, tokenIds);
    }

    struct ProposalTemp {
        uint256 totalSupply;
        uint256 proposalThreshold;
        uint256 latestProposalId;
        uint256 startBlock;
        uint256 endBlock;
    }

    /**
     * @notice Function used to propose a new proposal. Sender must have delegates above the proposal threshold
     * Will revert as long as not all tokens were claimed, and as long as the delayed governance has not expired.
     * @param targets Target addresses for proposal calls
     * @param values Eth values for proposal calls
     * @param signatures Function signatures for proposal calls
     * @param calldatas Calldatas for proposal calls
     * @param description String description of the proposal
     * @return Proposal id of new proposal
     */
    function propose(
        address[] memory targets,
        uint256[] memory values,
        string[] memory signatures,
        bytes[] memory calldatas,
        string memory description
    ) public returns (uint256) {
        checkGovernanceActive();

        ProposalTemp memory temp;

        temp.totalSupply = adjustedTotalSupply();

        temp.proposalThreshold = bps2Uint(proposalThresholdBPS, temp.totalSupply);

        require(
            nouns.getPriorVotes(msg.sender, block.number - 1) > temp.proposalThreshold,
            'NounsDAO::propose: proposer votes below proposal threshold'
        );
        require(
            targets.length == values.length &&
                targets.length == signatures.length &&
                targets.length == calldatas.length,
            'NounsDAO::propose: proposal function information arity mismatch'
        );
        require(targets.length != 0, 'NounsDAO::propose: must provide actions');
        require(targets.length <= proposalMaxOperations, 'NounsDAO::propose: too many actions');

        temp.latestProposalId = latestProposalIds[msg.sender];
        if (temp.latestProposalId != 0) {
            ProposalState proposersLatestProposalState = state(temp.latestProposalId);
            require(
                proposersLatestProposalState != ProposalState.Active,
                'NounsDAO::propose: one live proposal per proposer, found an already active proposal'
            );
            require(
                proposersLatestProposalState != ProposalState.Pending,
                'NounsDAO::propose: one live proposal per proposer, found an already pending proposal'
            );
        }

        temp.startBlock = block.number + votingDelay;
        temp.endBlock = temp.startBlock + votingPeriod;

        proposalCount++;
        Proposal storage newProposal = _proposals[proposalCount];

        newProposal.id = proposalCount;
        newProposal.proposer = msg.sender;
        newProposal.proposalThreshold = temp.proposalThreshold;
        newProposal.quorumVotes = bps2Uint(quorumVotesBPS, temp.totalSupply);
        newProposal.eta = 0;
        newProposal.targets = targets;
        newProposal.values = values;
        newProposal.signatures = signatures;
        newProposal.calldatas = calldatas;
        newProposal.startBlock = temp.startBlock;
        newProposal.endBlock = temp.endBlock;
        newProposal.forVotes = 0;
        newProposal.againstVotes = 0;
        newProposal.abstainVotes = 0;
        newProposal.canceled = false;
        newProposal.executed = false;
        newProposal.creationBlock = block.number;

        latestProposalIds[newProposal.proposer] = newProposal.id;

        /// @notice Maintains backwards compatibility with GovernorBravo events
        emit ProposalCreated(
            newProposal.id,
            msg.sender,
            targets,
            values,
            signatures,
            calldatas,
            newProposal.startBlock,
            newProposal.endBlock,
            description
        );

        /// @notice Updated event with `proposalThreshold` and `quorumVotes`
        emit ProposalCreatedWithRequirements(
            newProposal.id,
            msg.sender,
            targets,
            values,
            signatures,
            calldatas,
            newProposal.startBlock,
            newProposal.endBlock,
            newProposal.proposalThreshold,
            newProposal.quorumVotes,
            description
        );

        return newProposal.id;
    }

    /**
     * @notice Internal function that reverts if the governance is not active yet. Governance becomes active as soon as
     * the forking period ended and one of these conditions is met:
     * 1. All tokens are claimed
     * 2. The delayed governance expiration timestamp is reached
     */
    function checkGovernanceActive() internal view {
        if (block.timestamp < nouns.forkingPeriodEndTimestamp()) {
            revert GovernanceBlockedDuringForkingPeriod();
        }

        if (block.timestamp < delayedGovernanceExpirationTimestamp && nouns.remainingTokensToClaim() > 0) {
            revert WaitingForTokensToClaimOrExpiration();
        }
    }

    /**
     * @notice Queues a proposal of state succeeded
     * @param proposalId The id of the proposal to queue
     */
    function queue(uint256 proposalId) external {
        require(
            state(proposalId) == ProposalState.Succeeded,
            'NounsDAO::queue: proposal can only be queued if it is succeeded'
        );
        Proposal storage proposal = _proposals[proposalId];
        uint256 eta = block.timestamp + timelock.delay();
        for (uint256 i = 0; i < proposal.targets.length; i++) {
            queueOrRevertInternal(
                proposal.targets[i],
                proposal.values[i],
                proposal.signatures[i],
                proposal.calldatas[i],
                eta
            );
        }
        proposal.eta = eta;
        emit ProposalQueued(proposalId, eta);
    }

    function queueOrRevertInternal(
        address target,
        uint256 value,
        string memory signature,
        bytes memory data,
        uint256 eta
    ) internal {
        require(
            !timelock.queuedTransactions(keccak256(abi.encode(target, value, signature, data, eta))),
            'NounsDAO::queueOrRevertInternal: identical proposal action already queued at eta'
        );
        timelock.queueTransaction(target, value, signature, data, eta);
    }

    /**
     * @notice Executes a queued proposal if eta has passed
     * @param proposalId The id of the proposal to execute
     */
    function execute(uint256 proposalId) external {
        require(
            state(proposalId) == ProposalState.Queued,
            'NounsDAO::execute: proposal can only be executed if it is queued'
        );
        Proposal storage proposal = _proposals[proposalId];
        proposal.executed = true;
        for (uint256 i = 0; i < proposal.targets.length; i++) {
            timelock.executeTransaction(
                proposal.targets[i],
                proposal.values[i],
                proposal.signatures[i],
                proposal.calldatas[i],
                proposal.eta
            );
        }
        emit ProposalExecuted(proposalId);
    }

    /**
     * @notice Cancels a proposal only if sender is the proposer, or proposer delegates dropped below proposal threshold
     * @param proposalId The id of the proposal to cancel
     */
    function cancel(uint256 proposalId) external {
        require(state(proposalId) != ProposalState.Executed, 'NounsDAO::cancel: cannot cancel executed proposal');

        Proposal storage proposal = _proposals[proposalId];
        require(
            msg.sender == proposal.proposer ||
                nouns.getPriorVotes(proposal.proposer, block.number - 1) <= proposal.proposalThreshold,
            'NounsDAO::cancel: proposer above threshold'
        );

        proposal.canceled = true;
        for (uint256 i = 0; i < proposal.targets.length; i++) {
            timelock.cancelTransaction(
                proposal.targets[i],
                proposal.values[i],
                proposal.signatures[i],
                proposal.calldatas[i],
                proposal.eta
            );
        }

        emit ProposalCanceled(proposalId);
    }

    /**
     * @notice Gets actions of a proposal
     * @param proposalId the id of the proposal
     * @return targets
     * @return values
     * @return signatures
     * @return calldatas
     */
    function getActions(uint256 proposalId)
        external
        view
        returns (
            address[] memory targets,
            uint256[] memory values,
            string[] memory signatures,
            bytes[] memory calldatas
        )
    {
        Proposal storage p = _proposals[proposalId];
        return (p.targets, p.values, p.signatures, p.calldatas);
    }

    /**
     * @notice Gets the receipt for a voter on a given proposal
     * @param proposalId the id of proposal
     * @param voter The address of the voter
     * @return The voting receipt
     */
    function getReceipt(uint256 proposalId, address voter) external view returns (Receipt memory) {
        return _proposals[proposalId].receipts[voter];
    }

    /**
     * @notice Gets the state of a proposal
     * @param proposalId The id of the proposal
     * @return Proposal state
     */
    function state(uint256 proposalId) public view returns (ProposalState) {
        require(proposalCount >= proposalId, 'NounsDAO::state: invalid proposal id');
        Proposal storage proposal = _proposals[proposalId];
        if (proposal.canceled) {
            return ProposalState.Canceled;
        } else if (block.number <= proposal.startBlock) {
            return ProposalState.Pending;
        } else if (block.number <= proposal.endBlock) {
            return ProposalState.Active;
        } else if (proposal.forVotes <= proposal.againstVotes || proposal.forVotes < proposal.quorumVotes) {
            return ProposalState.Defeated;
        } else if (proposal.eta == 0) {
            return ProposalState.Succeeded;
        } else if (proposal.executed) {
            return ProposalState.Executed;
        } else if (block.timestamp >= proposal.eta + timelock.GRACE_PERIOD()) {
            return ProposalState.Expired;
        } else {
            return ProposalState.Queued;
        }
    }

    /**
     * @notice Returns the proposal details given a proposal id.
     * @dev this explicit getter solves the `Stack too deep` problem that arose after
     * adding a new field to the Proposal struct.
     * @param proposalId the proposal id to get the data for
     * @return A `ProposalCondensed` struct with the proposal data
     */
    function proposals(uint256 proposalId) external view returns (ProposalCondensed memory) {
        Proposal storage proposal = _proposals[proposalId];
        return
            ProposalCondensed({
                id: proposal.id,
                proposer: proposal.proposer,
                proposalThreshold: proposal.proposalThreshold,
                quorumVotes: proposal.quorumVotes,
                eta: proposal.eta,
                startBlock: proposal.startBlock,
                endBlock: proposal.endBlock,
                forVotes: proposal.forVotes,
                againstVotes: proposal.againstVotes,
                abstainVotes: proposal.abstainVotes,
                canceled: proposal.canceled,
                executed: proposal.executed,
                creationBlock: proposal.creationBlock
            });
    }

    /**
     * @notice Cast a vote for a proposal
     * @param proposalId The id of the proposal to vote on
     * @param support The support value for the vote. 0=against, 1=for, 2=abstain
     */
    function castVote(uint256 proposalId, uint8 support) external {
        emit VoteCast(msg.sender, proposalId, support, castVoteInternal(msg.sender, proposalId, support), '');
    }

    /**
     * @notice Cast a vote for a proposal with a reason
     * @param proposalId The id of the proposal to vote on
     * @param support The support value for the vote. 0=against, 1=for, 2=abstain
     * @param reason The reason given for the vote by the voter
     */
    function castVoteWithReason(
        uint256 proposalId,
        uint8 support,
        string calldata reason
    ) external {
        emit VoteCast(msg.sender, proposalId, support, castVoteInternal(msg.sender, proposalId, support), reason);
    }

    /**
     * @notice Cast a vote for a proposal by signature
     * @dev External function that accepts EIP-712 signatures for voting on proposals.
     */
    function castVoteBySig(
        uint256 proposalId,
        uint8 support,
        uint8 v,
        bytes32 r,
        bytes32 s
    ) external {
        bytes32 domainSeparator = keccak256(
            abi.encode(DOMAIN_TYPEHASH, keccak256(bytes(name)), block.chainid, address(this))
        );
        bytes32 structHash = keccak256(abi.encode(BALLOT_TYPEHASH, proposalId, support));
        bytes32 digest = keccak256(abi.encodePacked('\x19\x01', domainSeparator, structHash));
        address signatory = ecrecover(digest, v, r, s);
        require(signatory != address(0), 'NounsDAO::castVoteBySig: invalid signature');
        emit VoteCast(signatory, proposalId, support, castVoteInternal(signatory, proposalId, support), '');
    }

    /**
     * @notice Internal function that caries out voting logic
     * @param voter The voter that is casting their vote
     * @param proposalId The id of the proposal to vote on
     * @param support The support value for the vote. 0=against, 1=for, 2=abstain
     * @return The number of votes cast
     */
    function castVoteInternal(
        address voter,
        uint256 proposalId,
        uint8 support
    ) internal returns (uint96) {
        require(state(proposalId) == ProposalState.Active, 'NounsDAO::castVoteInternal: voting is closed');
        require(support <= 2, 'NounsDAO::castVoteInternal: invalid vote type');
        Proposal storage proposal = _proposals[proposalId];
        Receipt storage receipt = proposal.receipts[voter];
        require(receipt.hasVoted == false, 'NounsDAO::castVoteInternal: voter already voted');

        /// @notice: Unlike GovernerBravo, votes are considered from the block the proposal was created in order to normalize quorumVotes and proposalThreshold metrics
        uint96 votes = nouns.getPriorVotes(voter, proposal.creationBlock);

        if (support == 0) {
            proposal.againstVotes = proposal.againstVotes + votes;
        } else if (support == 1) {
            proposal.forVotes = proposal.forVotes + votes;
        } else if (support == 2) {
            proposal.abstainVotes = proposal.abstainVotes + votes;
        }

        receipt.hasVoted = true;
        receipt.support = support;
        receipt.votes = votes;

        return votes;
    }

    /**
     * @notice Admin function for setting the voting delay
     * @param newVotingDelay new voting delay, in blocks
     */
    function _setVotingDelay(uint256 newVotingDelay) external {
        require(msg.sender == admin, 'NounsDAO::_setVotingDelay: admin only');
        require(
            newVotingDelay >= MIN_VOTING_DELAY && newVotingDelay <= MAX_VOTING_DELAY,
            'NounsDAO::_setVotingDelay: invalid voting delay'
        );
        uint256 oldVotingDelay = votingDelay;
        votingDelay = newVotingDelay;

        emit VotingDelaySet(oldVotingDelay, votingDelay);
    }

    /**
     * @notice Admin function for setting the voting period
     * @param newVotingPeriod new voting period, in blocks
     */
    function _setVotingPeriod(uint256 newVotingPeriod) external {
        require(msg.sender == admin, 'NounsDAO::_setVotingPeriod: admin only');
        require(
            newVotingPeriod >= MIN_VOTING_PERIOD && newVotingPeriod <= MAX_VOTING_PERIOD,
            'NounsDAO::_setVotingPeriod: invalid voting period'
        );
        uint256 oldVotingPeriod = votingPeriod;
        votingPeriod = newVotingPeriod;

        emit VotingPeriodSet(oldVotingPeriod, votingPeriod);
    }

    /**
     * @notice Admin function for setting the proposal threshold basis points
     * @dev newProposalThresholdBPS must be greater than the hardcoded min
     * @param newProposalThresholdBPS new proposal threshold
     */
    function _setProposalThresholdBPS(uint256 newProposalThresholdBPS) external {
        require(msg.sender == admin, 'NounsDAO::_setProposalThresholdBPS: admin only');
        require(
            newProposalThresholdBPS >= MIN_PROPOSAL_THRESHOLD_BPS &&
                newProposalThresholdBPS <= MAX_PROPOSAL_THRESHOLD_BPS,
            'NounsDAO::_setProposalThreshold: invalid proposal threshold'
        );
        uint256 oldProposalThresholdBPS = proposalThresholdBPS;
        proposalThresholdBPS = newProposalThresholdBPS;

        emit ProposalThresholdBPSSet(oldProposalThresholdBPS, proposalThresholdBPS);
    }

    /**
     * @notice Admin function for setting the quorum votes basis points
     * @dev newQuorumVotesBPS must be greater than the hardcoded min
     * @param newQuorumVotesBPS new proposal threshold
     */
    function _setQuorumVotesBPS(uint256 newQuorumVotesBPS) external {
        require(msg.sender == admin, 'NounsDAO::_setQuorumVotesBPS: admin only');
        require(
            newQuorumVotesBPS >= MIN_QUORUM_VOTES_BPS && newQuorumVotesBPS <= MAX_QUORUM_VOTES_BPS,
            'NounsDAO::_setProposalThreshold: invalid proposal threshold'
        );
        uint256 oldQuorumVotesBPS = quorumVotesBPS;
        quorumVotesBPS = newQuorumVotesBPS;

        emit QuorumVotesBPSSet(oldQuorumVotesBPS, quorumVotesBPS);
    }

    /**
     * @notice Begins transfer of admin rights. The newPendingAdmin must call `_acceptAdmin` to finalize the transfer.
     * @dev Admin function to begin change of admin. The newPendingAdmin must call `_acceptAdmin` to finalize the transfer.
     * @param newPendingAdmin New pending admin.
     */
    function _setPendingAdmin(address newPendingAdmin) external {
        // Check caller = admin
        require(msg.sender == admin, 'NounsDAO::_setPendingAdmin: admin only');

        // Save current value, if any, for inclusion in log
        address oldPendingAdmin = pendingAdmin;

        // Store pendingAdmin with value newPendingAdmin
        pendingAdmin = newPendingAdmin;

        // Emit NewPendingAdmin(oldPendingAdmin, newPendingAdmin)
        emit NewPendingAdmin(oldPendingAdmin, newPendingAdmin);
    }

    /**
     * @notice Accepts transfer of admin rights. msg.sender must be pendingAdmin
     * @dev Admin function for pending admin to accept role and update admin
     */
    function _acceptAdmin() external {
        // Check caller is pendingAdmin and pendingAdmin ≠ address(0)
        require(msg.sender == pendingAdmin && msg.sender != address(0), 'NounsDAO::_acceptAdmin: pending admin only');

        // Save current values for inclusion in log
        address oldAdmin = admin;
        address oldPendingAdmin = pendingAdmin;

        // Store admin with value pendingAdmin
        admin = pendingAdmin;

        // Clear the pending value
        pendingAdmin = address(0);

        emit NewAdmin(oldAdmin, admin);
        emit NewPendingAdmin(oldPendingAdmin, pendingAdmin);
    }

    /**
     * @notice Admin function for setting the list of ERC20 tokens to transfer on `quit`.
     */
    function _setErc20TokensToIncludeInQuit(address[] calldata erc20tokens) external {
        if (msg.sender != admin) revert AdminOnly();

        address[] memory oldErc20TokensToIncludeInQuit = erc20TokensToIncludeInQuit;
        erc20TokensToIncludeInQuit = erc20tokens;

        emit ERC20TokensToIncludeInQuitSet(oldErc20TokensToIncludeInQuit, erc20tokens);
    }

    /**
     * @notice Current proposal threshold using Noun Total Supply
     * Differs from `GovernerBravo` which uses fixed amount
     */
    function proposalThreshold() public view returns (uint256) {
        return bps2Uint(proposalThresholdBPS, adjustedTotalSupply());
    }

    /**
     * @notice Current quorum votes using Noun Total Supply
     * Differs from `GovernerBravo` which uses fixed amount
     */
    function quorumVotes() public view returns (uint256) {
        return bps2Uint(quorumVotesBPS, adjustedTotalSupply());
    }

    function adjustedTotalSupply() public view returns (uint256) {
        return nouns.totalSupply() - nouns.balanceOf(address(timelock));
    }

    function bps2Uint(uint256 bps, uint256 number) internal pure returns (uint256) {
        return (number * bps) / 10000;
    }

    function _authorizeUpgrade(address) internal view override {
        require(msg.sender == admin, 'NounsDAO::_authorizeUpgrade: admin only');
    }
}<|MERGE_RESOLUTION|>--- conflicted
+++ resolved
@@ -105,12 +105,7 @@
 contract NounsDAOLogicV1Fork is UUPSUpgradeable, ReentrancyGuardUpgradeable, NounsDAOStorageV1Fork, NounsDAOEventsFork {
     error AdminOnly();
     error WaitingForTokensToClaimOrExpiration();
-<<<<<<< HEAD
     error GovernanceBlockedDuringForkingPeriod();
-    error QuitETHTransferFailed();
-    error QuitERC20TransferFailed();
-=======
->>>>>>> a8468cab
 
     event ERC20TokensToIncludeInQuitSet(address[] oldErc20Tokens, address[] newErc20tokens);
     event Quit(address indexed msgSender, uint256[] tokenIds);
