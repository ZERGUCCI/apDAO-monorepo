--- conflicted
+++ resolved
@@ -105,11 +105,8 @@
 contract NounsDAOLogicV1Fork is UUPSUpgradeable, ReentrancyGuardUpgradeable, NounsDAOStorageV1Fork, NounsDAOEventsFork {
     error AdminOnly();
     error WaitingForTokensToClaimOrExpiration();
-<<<<<<< HEAD
     error TokensMustBeASubsetOfWhitelistedTokens();
-=======
     error GovernanceBlockedDuringForkingPeriod();
->>>>>>> 38c4bb5a
 
     event ERC20TokensToIncludeInQuitSet(address[] oldErc20Tokens, address[] newErc20tokens);
     event Quit(address indexed msgSender, uint256[] tokenIds);
