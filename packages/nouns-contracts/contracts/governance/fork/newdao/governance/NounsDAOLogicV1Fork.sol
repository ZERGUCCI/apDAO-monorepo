// SPDX-License-Identifier: BSD-3-Clause

/// @title The Nouns DAO logic version 1

/*********************************
 * ░░░░░░░░░░░░░░░░░░░░░░░░░░░░░ *
 * ░░░░░░░░░░░░░░░░░░░░░░░░░░░░░ *
 * ░░░░░░█████████░░█████████░░░ *
 * ░░░░░░██░░░████░░██░░░████░░░ *
 * ░░██████░░░████████░░░████░░░ *
 * ░░██░░██░░░████░░██░░░████░░░ *
 * ░░██░░██░░░████░░██░░░████░░░ *
 * ░░░░░░█████████░░█████████░░░ *
 * ░░░░░░░░░░░░░░░░░░░░░░░░░░░░░ *
 * ░░░░░░░░░░░░░░░░░░░░░░░░░░░░░ *
 *********************************/

// LICENSE
// NounsDAOLogicV1Fork.sol is a modified version of NounsDAOLogicV1.sol.
// NounsDAOLogicV1.sol is a modified version of Compound Lab's GovernorBravoDelegate.sol:
// https://github.com/compound-finance/compound-protocol/blob/b9b14038612d846b83f8a009a82c38974ff2dcfe/contracts/Governance/GovernorBravoDelegate.sol
//
// GovernorBravoDelegate.sol source code Copyright 2020 Compound Labs, Inc. licensed under the BSD-3-Clause license.
// With modifications by Nounders DAO.
//
// Additional conditions of BSD-3-Clause can be found here: https://opensource.org/licenses/BSD-3-Clause
//
// MODIFICATIONS
// NounsDAOLogicV1Fork adds:
// - `quit(tokenIds)`, a function that allows token holders to quit the DAO, taking their pro rata funds,
//   and sending their tokens to the DAO treasury.
//
// - `adjustedTotalSupply`, the total supply calculation used in DAO functions like quorum and proposal threshold, in
//   which the DAO exludes tokens held by the treasury, such that tokens used to quit the DAO are not counted.
//
// - A function for the DAO to set which ERC20s are transferred pro rata in the `quit` function.
//
// - A new proposals getter function, since adding new fields to Proposal results in the default getter hitting a
//   `Stack too deep` error.
//
// - A new Proposal field: `creationBlock`, used to resolve the `votingDelay` bug, in which editing `votingDelay` would
//  change the votes snapshot block for proposals in-progress.
//
// NounsDAOLogicV1Fork modifies:
// - The proxy pattern from Compound's old Transparent-like proxy, to OpenZeppelin's recommended UUPS pattern.
//
// - `propose`
//   - uses `adjutedTotalSupply`
//   - includes a new 'delayed governance' feature which gives forkers from the original DAO time to claim their tokens
//     with this new DAO; proposals are not allowed until all tokens are claimed, or until the delay expiration
//     timestamp is reached.
//
// - `cancel` bugfix, allowing proposals to be canceled by anyone if the proposer's vote balance is equal to proposal
//   threshold.
//
// - Removes the vetoer role and logic related to it. The quit function provides minority protection instead of the
//   vetoer, and fork DAOs can upgrade their governor to include the vetoer feature if it's needed.
//
// - Modified MIN_VOTING_PERIOD, MAX_VOTING_PERIOD to correct block numbers assuming 12 second blocks
// - Modified MAX_VOTING_DELAY to be 2 weeks
//
// NounsDAOLogicV1 adds:
// - Proposal Threshold basis points instead of fixed number
//   due to the Noun token's increasing supply
//
// - Quorum Votes basis points instead of fixed number
//   due to the Noun token's increasing supply
//
// - Per proposal storing of fixed `proposalThreshold`
//   and `quorumVotes` calculated using the Noun token's total supply
//   at the block the proposal was created and the basis point parameters
//
// - `ProposalCreatedWithRequirements` event that emits `ProposalCreated` parameters with
//   the addition of `proposalThreshold` and `quorumVotes`
//
// - Votes are counted from the block a proposal is created instead of
//   the proposal's voting start block to align with the parameters
//   stored with the proposal
//
// - Veto ability which allows `veteor` to halt any proposal at any stage unless
//   the proposal is executed.
//   The `veto(uint proposalId)` logic is a modified version of `cancel(uint proposalId)`
//   A `vetoed` flag was added to the `Proposal` struct to support this.
//
// NounsDAOLogicV1 removes:
// - `initialProposalId` and `_initiate()` due to this being the
//   first instance of the governance contract unlike
//   GovernorBravo which upgrades GovernorAlpha
//
// - Value passed along using `timelock.executeTransaction{value: proposal.value}`
//   in `execute(uint proposalId)`. This contract should not hold funds and does not
//   implement `receive()` or `fallback()` functions.
//

pragma solidity ^0.8.6;

import { UUPSUpgradeable } from '@openzeppelin/contracts/proxy/utils/UUPSUpgradeable.sol';
import { NounsDAOEventsFork } from './NounsDAOEventsFork.sol';
import { NounsDAOStorageV1Fork } from './NounsDAOStorageV1Fork.sol';
import { NounsDAOExecutorV2 } from '../../../NounsDAOExecutorV2.sol';
import { INounsTokenForkLike } from './INounsTokenForkLike.sol';
import { IERC20 } from '@openzeppelin/contracts/token/ERC20/IERC20.sol';
import { ReentrancyGuardUpgradeable } from '@openzeppelin/contracts-upgradeable/security/ReentrancyGuardUpgradeable.sol';

contract NounsDAOLogicV1Fork is UUPSUpgradeable, ReentrancyGuardUpgradeable, NounsDAOStorageV1Fork, NounsDAOEventsFork {
    error AdminOnly();
    error WaitingForTokensToClaimOrExpiration();

    event ERC20TokensToIncludeInQuitSet(address[] oldErc20Tokens, address[] newErc20tokens);
    event Quit(address indexed msgSender, uint256[] tokenIds);

    /// @notice The name of this contract
    string public constant name = 'Nouns DAO';

    /// @notice The minimum setable proposal threshold
    uint256 public constant MIN_PROPOSAL_THRESHOLD_BPS = 1; // 1 basis point or 0.01%

    /// @notice The maximum setable proposal threshold
    uint256 public constant MAX_PROPOSAL_THRESHOLD_BPS = 1_000; // 1,000 basis points or 10%

    /// @notice The minimum setable voting period
    uint256 public constant MIN_VOTING_PERIOD = 7_200; // 24 hours

    /// @notice The max setable voting period
    uint256 public constant MAX_VOTING_PERIOD = 100_800; // 2 weeks

    /// @notice The min setable voting delay
    uint256 public constant MIN_VOTING_DELAY = 1;

    /// @notice The max setable voting delay
    uint256 public constant MAX_VOTING_DELAY = 100_800; // 2 weeks

    /// @notice The minimum setable quorum votes basis points
    uint256 public constant MIN_QUORUM_VOTES_BPS = 200; // 200 basis points or 2%

    /// @notice The maximum setable quorum votes basis points
    uint256 public constant MAX_QUORUM_VOTES_BPS = 2_000; // 2,000 basis points or 20%

    /// @notice The maximum number of actions that can be included in a proposal
    uint256 public constant proposalMaxOperations = 10; // 10 actions

    /// @notice The EIP-712 typehash for the contract's domain
    bytes32 public constant DOMAIN_TYPEHASH =
        keccak256('EIP712Domain(string name,uint256 chainId,address verifyingContract)');

    /// @notice The EIP-712 typehash for the ballot struct used by the contract
    bytes32 public constant BALLOT_TYPEHASH = keccak256('Ballot(uint256 proposalId,uint8 support)');

    /**
     * @notice Used to initialize the contract during delegator contructor
     * @dev Not asserting that param values are within the hard-coded bounds in order to make it easier to run
     * manual tests; seems a safe decision since we assume fork DAOs are initialized by `ForkDAODeployer`
     * @param timelock_ The address of the NounsDAOExecutor
     * @param nouns_ The address of the NOUN tokens
     * @param votingPeriod_ The initial voting period
     * @param votingDelay_ The initial voting delay
     * @param proposalThresholdBPS_ The initial proposal threshold in basis points
     * @param quorumVotesBPS_ The initial quorum votes threshold in basis points
     * @param erc20TokensToIncludeInQuit_ The initial list of ERC20 tokens to include when quitting
     * @param delayedGovernanceExpirationTimestamp_ The delayed governance expiration timestamp
     */
    function initialize(
        address timelock_,
        address nouns_,
        uint256 votingPeriod_,
        uint256 votingDelay_,
        uint256 proposalThresholdBPS_,
        uint256 quorumVotesBPS_,
        address[] memory erc20TokensToIncludeInQuit_,
        uint256 delayedGovernanceExpirationTimestamp_
    ) public virtual {
        __ReentrancyGuard_init_unchained();
        require(address(timelock) == address(0), 'NounsDAO::initialize: can only initialize once');
        require(timelock_ != address(0), 'NounsDAO::initialize: invalid timelock address');
        require(nouns_ != address(0), 'NounsDAO::initialize: invalid nouns address');

        emit VotingPeriodSet(votingPeriod, votingPeriod_);
        emit VotingDelaySet(votingDelay, votingDelay_);
        emit ProposalThresholdBPSSet(proposalThresholdBPS, proposalThresholdBPS_);
        emit QuorumVotesBPSSet(quorumVotesBPS, quorumVotesBPS_);

        admin = timelock_;
        timelock = NounsDAOExecutorV2(payable(timelock_));
        nouns = INounsTokenForkLike(nouns_);
        votingPeriod = votingPeriod_;
        votingDelay = votingDelay_;
        proposalThresholdBPS = proposalThresholdBPS_;
        quorumVotesBPS = quorumVotesBPS_;
        erc20TokensToIncludeInQuit = erc20TokensToIncludeInQuit_;
        delayedGovernanceExpirationTimestamp = delayedGovernanceExpirationTimestamp_;
    }

    /**
     * @notice A function that allows token holders to quit the DAO, taking their pro rata funds,
     * and sending their tokens to the DAO treasury.
     * Will revert as long as not all tokens were claimed, and as long as the delayed governance has not expired.
     * @param tokenIds The token ids to quit with
     */
    function quit(uint256[] calldata tokenIds) external nonReentrant {
        quitInternal(tokenIds, new address[](0));
    }

    function quit(uint256[] calldata tokenIds, address[] memory erc20TokensToInclude) external nonReentrant {
        quitInternal(tokenIds, erc20TokensToInclude);
    }

    function quitInternal(uint256[] calldata tokenIds, address[] memory erc20TokensToInclude) internal {
        checkGovernanceActive();

        uint256 totalSupply = adjustedTotalSupply();

        for (uint256 i = 0; i < tokenIds.length; i++) {
            nouns.transferFrom(msg.sender, address(timelock), tokenIds[i]);
        }

        address[] memory erc20TokensToIncludeInQuit_ = erc20TokensToIncludeInQuit;
        uint256[] memory balancesToSend = new uint256[](erc20TokensToIncludeInQuit_.length);

        // Capture balances to send before actually sending them, to avoid the risk of external calls changing balances.
        uint256 ethToSend = (address(timelock).balance * tokenIds.length) / totalSupply;
        for (uint256 i = 0; i < erc20TokensToIncludeInQuit_.length; i++) {
            IERC20 erc20token = IERC20(erc20TokensToIncludeInQuit[i]);
<<<<<<< HEAD

            // skip tokens that aren't in erc20TokensToInclude
            if (erc20TokensToInclude.length > 0 && !isAddressIn(address(erc20token), erc20TokensToInclude)) continue;

            uint256 tokensToSend = (erc20token.balanceOf(address(timelock)) * tokenIds.length) / totalSupply;
            bool erc20Sent = timelock.sendERC20(msg.sender, address(erc20token), tokensToSend);
            if (!erc20Sent) revert QuitERC20TransferFailed();
=======
            balancesToSend[i] = (erc20token.balanceOf(address(timelock)) * tokenIds.length) / totalSupply;
>>>>>>> a8468cab
        }

        // Send ETH and ERC20 tokens
        timelock.sendETH(payable(msg.sender), ethToSend);
        for (uint256 i = 0; i < erc20TokensToIncludeInQuit_.length; i++) {
            timelock.sendERC20(msg.sender, erc20TokensToIncludeInQuit_[i], balancesToSend[i]);
        }

        emit Quit(msg.sender, tokenIds);
    }

    function isAddressIn(address a, address[] memory addresses) internal pure returns (bool) {
        for (uint256 i = 0; i < addresses.length; i++) {
            if (addresses[i] == a) return true;
        }
        return false;
    }

    struct ProposalTemp {
        uint256 totalSupply;
        uint256 proposalThreshold;
        uint256 latestProposalId;
        uint256 startBlock;
        uint256 endBlock;
    }

    /**
     * @notice Function used to propose a new proposal. Sender must have delegates above the proposal threshold
     * Will revert as long as not all tokens were claimed, and as long as the delayed governance has not expired.
     * @param targets Target addresses for proposal calls
     * @param values Eth values for proposal calls
     * @param signatures Function signatures for proposal calls
     * @param calldatas Calldatas for proposal calls
     * @param description String description of the proposal
     * @return Proposal id of new proposal
     */
    function propose(
        address[] memory targets,
        uint256[] memory values,
        string[] memory signatures,
        bytes[] memory calldatas,
        string memory description
    ) public returns (uint256) {
        checkGovernanceActive();

        ProposalTemp memory temp;

        temp.totalSupply = adjustedTotalSupply();

        temp.proposalThreshold = bps2Uint(proposalThresholdBPS, temp.totalSupply);

        require(
            nouns.getPriorVotes(msg.sender, block.number - 1) > temp.proposalThreshold,
            'NounsDAO::propose: proposer votes below proposal threshold'
        );
        require(
            targets.length == values.length &&
                targets.length == signatures.length &&
                targets.length == calldatas.length,
            'NounsDAO::propose: proposal function information arity mismatch'
        );
        require(targets.length != 0, 'NounsDAO::propose: must provide actions');
        require(targets.length <= proposalMaxOperations, 'NounsDAO::propose: too many actions');

        temp.latestProposalId = latestProposalIds[msg.sender];
        if (temp.latestProposalId != 0) {
            ProposalState proposersLatestProposalState = state(temp.latestProposalId);
            require(
                proposersLatestProposalState != ProposalState.Active,
                'NounsDAO::propose: one live proposal per proposer, found an already active proposal'
            );
            require(
                proposersLatestProposalState != ProposalState.Pending,
                'NounsDAO::propose: one live proposal per proposer, found an already pending proposal'
            );
        }

        temp.startBlock = block.number + votingDelay;
        temp.endBlock = temp.startBlock + votingPeriod;

        proposalCount++;
        Proposal storage newProposal = _proposals[proposalCount];

        newProposal.id = proposalCount;
        newProposal.proposer = msg.sender;
        newProposal.proposalThreshold = temp.proposalThreshold;
        newProposal.quorumVotes = bps2Uint(quorumVotesBPS, temp.totalSupply);
        newProposal.eta = 0;
        newProposal.targets = targets;
        newProposal.values = values;
        newProposal.signatures = signatures;
        newProposal.calldatas = calldatas;
        newProposal.startBlock = temp.startBlock;
        newProposal.endBlock = temp.endBlock;
        newProposal.forVotes = 0;
        newProposal.againstVotes = 0;
        newProposal.abstainVotes = 0;
        newProposal.canceled = false;
        newProposal.executed = false;
        newProposal.creationBlock = block.number;

        latestProposalIds[newProposal.proposer] = newProposal.id;

        /// @notice Maintains backwards compatibility with GovernorBravo events
        emit ProposalCreated(
            newProposal.id,
            msg.sender,
            targets,
            values,
            signatures,
            calldatas,
            newProposal.startBlock,
            newProposal.endBlock,
            description
        );

        /// @notice Updated event with `proposalThreshold` and `quorumVotes`
        emit ProposalCreatedWithRequirements(
            newProposal.id,
            msg.sender,
            targets,
            values,
            signatures,
            calldatas,
            newProposal.startBlock,
            newProposal.endBlock,
            newProposal.proposalThreshold,
            newProposal.quorumVotes,
            description
        );

        return newProposal.id;
    }

    /**
     * @notice Internal function that reverts if the governance is not active yet. Governance becomes active as soon as
     * one of these conditions is met:
     * 1. All tokens are claimed
     * 2. The delayed governance expiration timestamp is reached
     */
    function checkGovernanceActive() internal view {
        if (block.timestamp < delayedGovernanceExpirationTimestamp && nouns.remainingTokensToClaim() > 0)
            revert WaitingForTokensToClaimOrExpiration();
    }

    /**
     * @notice Queues a proposal of state succeeded
     * @param proposalId The id of the proposal to queue
     */
    function queue(uint256 proposalId) external {
        require(
            state(proposalId) == ProposalState.Succeeded,
            'NounsDAO::queue: proposal can only be queued if it is succeeded'
        );
        Proposal storage proposal = _proposals[proposalId];
        uint256 eta = block.timestamp + timelock.delay();
        for (uint256 i = 0; i < proposal.targets.length; i++) {
            queueOrRevertInternal(
                proposal.targets[i],
                proposal.values[i],
                proposal.signatures[i],
                proposal.calldatas[i],
                eta
            );
        }
        proposal.eta = eta;
        emit ProposalQueued(proposalId, eta);
    }

    function queueOrRevertInternal(
        address target,
        uint256 value,
        string memory signature,
        bytes memory data,
        uint256 eta
    ) internal {
        require(
            !timelock.queuedTransactions(keccak256(abi.encode(target, value, signature, data, eta))),
            'NounsDAO::queueOrRevertInternal: identical proposal action already queued at eta'
        );
        timelock.queueTransaction(target, value, signature, data, eta);
    }

    /**
     * @notice Executes a queued proposal if eta has passed
     * @param proposalId The id of the proposal to execute
     */
    function execute(uint256 proposalId) external {
        require(
            state(proposalId) == ProposalState.Queued,
            'NounsDAO::execute: proposal can only be executed if it is queued'
        );
        Proposal storage proposal = _proposals[proposalId];
        proposal.executed = true;
        for (uint256 i = 0; i < proposal.targets.length; i++) {
            timelock.executeTransaction(
                proposal.targets[i],
                proposal.values[i],
                proposal.signatures[i],
                proposal.calldatas[i],
                proposal.eta
            );
        }
        emit ProposalExecuted(proposalId);
    }

    /**
     * @notice Cancels a proposal only if sender is the proposer, or proposer delegates dropped below proposal threshold
     * @param proposalId The id of the proposal to cancel
     */
    function cancel(uint256 proposalId) external {
        require(state(proposalId) != ProposalState.Executed, 'NounsDAO::cancel: cannot cancel executed proposal');

        Proposal storage proposal = _proposals[proposalId];
        require(
            msg.sender == proposal.proposer ||
                nouns.getPriorVotes(proposal.proposer, block.number - 1) <= proposal.proposalThreshold,
            'NounsDAO::cancel: proposer above threshold'
        );

        proposal.canceled = true;
        for (uint256 i = 0; i < proposal.targets.length; i++) {
            timelock.cancelTransaction(
                proposal.targets[i],
                proposal.values[i],
                proposal.signatures[i],
                proposal.calldatas[i],
                proposal.eta
            );
        }

        emit ProposalCanceled(proposalId);
    }

    /**
     * @notice Gets actions of a proposal
     * @param proposalId the id of the proposal
     * @return targets
     * @return values
     * @return signatures
     * @return calldatas
     */
    function getActions(uint256 proposalId)
        external
        view
        returns (
            address[] memory targets,
            uint256[] memory values,
            string[] memory signatures,
            bytes[] memory calldatas
        )
    {
        Proposal storage p = _proposals[proposalId];
        return (p.targets, p.values, p.signatures, p.calldatas);
    }

    /**
     * @notice Gets the receipt for a voter on a given proposal
     * @param proposalId the id of proposal
     * @param voter The address of the voter
     * @return The voting receipt
     */
    function getReceipt(uint256 proposalId, address voter) external view returns (Receipt memory) {
        return _proposals[proposalId].receipts[voter];
    }

    /**
     * @notice Gets the state of a proposal
     * @param proposalId The id of the proposal
     * @return Proposal state
     */
    function state(uint256 proposalId) public view returns (ProposalState) {
        require(proposalCount >= proposalId, 'NounsDAO::state: invalid proposal id');
        Proposal storage proposal = _proposals[proposalId];
        if (proposal.canceled) {
            return ProposalState.Canceled;
        } else if (block.number <= proposal.startBlock) {
            return ProposalState.Pending;
        } else if (block.number <= proposal.endBlock) {
            return ProposalState.Active;
        } else if (proposal.forVotes <= proposal.againstVotes || proposal.forVotes < proposal.quorumVotes) {
            return ProposalState.Defeated;
        } else if (proposal.eta == 0) {
            return ProposalState.Succeeded;
        } else if (proposal.executed) {
            return ProposalState.Executed;
        } else if (block.timestamp >= proposal.eta + timelock.GRACE_PERIOD()) {
            return ProposalState.Expired;
        } else {
            return ProposalState.Queued;
        }
    }

    /**
     * @notice Returns the proposal details given a proposal id.
     * @dev this explicit getter solves the `Stack too deep` problem that arose after
     * adding a new field to the Proposal struct.
     * @param proposalId the proposal id to get the data for
     * @return A `ProposalCondensed` struct with the proposal data
     */
    function proposals(uint256 proposalId) external view returns (ProposalCondensed memory) {
        Proposal storage proposal = _proposals[proposalId];
        return
            ProposalCondensed({
                id: proposal.id,
                proposer: proposal.proposer,
                proposalThreshold: proposal.proposalThreshold,
                quorumVotes: proposal.quorumVotes,
                eta: proposal.eta,
                startBlock: proposal.startBlock,
                endBlock: proposal.endBlock,
                forVotes: proposal.forVotes,
                againstVotes: proposal.againstVotes,
                abstainVotes: proposal.abstainVotes,
                canceled: proposal.canceled,
                executed: proposal.executed,
                creationBlock: proposal.creationBlock
            });
    }

    /**
     * @notice Cast a vote for a proposal
     * @param proposalId The id of the proposal to vote on
     * @param support The support value for the vote. 0=against, 1=for, 2=abstain
     */
    function castVote(uint256 proposalId, uint8 support) external {
        emit VoteCast(msg.sender, proposalId, support, castVoteInternal(msg.sender, proposalId, support), '');
    }

    /**
     * @notice Cast a vote for a proposal with a reason
     * @param proposalId The id of the proposal to vote on
     * @param support The support value for the vote. 0=against, 1=for, 2=abstain
     * @param reason The reason given for the vote by the voter
     */
    function castVoteWithReason(
        uint256 proposalId,
        uint8 support,
        string calldata reason
    ) external {
        emit VoteCast(msg.sender, proposalId, support, castVoteInternal(msg.sender, proposalId, support), reason);
    }

    /**
     * @notice Cast a vote for a proposal by signature
     * @dev External function that accepts EIP-712 signatures for voting on proposals.
     */
    function castVoteBySig(
        uint256 proposalId,
        uint8 support,
        uint8 v,
        bytes32 r,
        bytes32 s
    ) external {
        bytes32 domainSeparator = keccak256(
            abi.encode(DOMAIN_TYPEHASH, keccak256(bytes(name)), block.chainid, address(this))
        );
        bytes32 structHash = keccak256(abi.encode(BALLOT_TYPEHASH, proposalId, support));
        bytes32 digest = keccak256(abi.encodePacked('\x19\x01', domainSeparator, structHash));
        address signatory = ecrecover(digest, v, r, s);
        require(signatory != address(0), 'NounsDAO::castVoteBySig: invalid signature');
        emit VoteCast(signatory, proposalId, support, castVoteInternal(signatory, proposalId, support), '');
    }

    /**
     * @notice Internal function that caries out voting logic
     * @param voter The voter that is casting their vote
     * @param proposalId The id of the proposal to vote on
     * @param support The support value for the vote. 0=against, 1=for, 2=abstain
     * @return The number of votes cast
     */
    function castVoteInternal(
        address voter,
        uint256 proposalId,
        uint8 support
    ) internal returns (uint96) {
        require(state(proposalId) == ProposalState.Active, 'NounsDAO::castVoteInternal: voting is closed');
        require(support <= 2, 'NounsDAO::castVoteInternal: invalid vote type');
        Proposal storage proposal = _proposals[proposalId];
        Receipt storage receipt = proposal.receipts[voter];
        require(receipt.hasVoted == false, 'NounsDAO::castVoteInternal: voter already voted');

        /// @notice: Unlike GovernerBravo, votes are considered from the block the proposal was created in order to normalize quorumVotes and proposalThreshold metrics
        uint96 votes = nouns.getPriorVotes(voter, proposal.creationBlock);

        if (support == 0) {
            proposal.againstVotes = proposal.againstVotes + votes;
        } else if (support == 1) {
            proposal.forVotes = proposal.forVotes + votes;
        } else if (support == 2) {
            proposal.abstainVotes = proposal.abstainVotes + votes;
        }

        receipt.hasVoted = true;
        receipt.support = support;
        receipt.votes = votes;

        return votes;
    }

    /**
     * @notice Admin function for setting the voting delay
     * @param newVotingDelay new voting delay, in blocks
     */
    function _setVotingDelay(uint256 newVotingDelay) external {
        require(msg.sender == admin, 'NounsDAO::_setVotingDelay: admin only');
        require(
            newVotingDelay >= MIN_VOTING_DELAY && newVotingDelay <= MAX_VOTING_DELAY,
            'NounsDAO::_setVotingDelay: invalid voting delay'
        );
        uint256 oldVotingDelay = votingDelay;
        votingDelay = newVotingDelay;

        emit VotingDelaySet(oldVotingDelay, votingDelay);
    }

    /**
     * @notice Admin function for setting the voting period
     * @param newVotingPeriod new voting period, in blocks
     */
    function _setVotingPeriod(uint256 newVotingPeriod) external {
        require(msg.sender == admin, 'NounsDAO::_setVotingPeriod: admin only');
        require(
            newVotingPeriod >= MIN_VOTING_PERIOD && newVotingPeriod <= MAX_VOTING_PERIOD,
            'NounsDAO::_setVotingPeriod: invalid voting period'
        );
        uint256 oldVotingPeriod = votingPeriod;
        votingPeriod = newVotingPeriod;

        emit VotingPeriodSet(oldVotingPeriod, votingPeriod);
    }

    /**
     * @notice Admin function for setting the proposal threshold basis points
     * @dev newProposalThresholdBPS must be greater than the hardcoded min
     * @param newProposalThresholdBPS new proposal threshold
     */
    function _setProposalThresholdBPS(uint256 newProposalThresholdBPS) external {
        require(msg.sender == admin, 'NounsDAO::_setProposalThresholdBPS: admin only');
        require(
            newProposalThresholdBPS >= MIN_PROPOSAL_THRESHOLD_BPS &&
                newProposalThresholdBPS <= MAX_PROPOSAL_THRESHOLD_BPS,
            'NounsDAO::_setProposalThreshold: invalid proposal threshold'
        );
        uint256 oldProposalThresholdBPS = proposalThresholdBPS;
        proposalThresholdBPS = newProposalThresholdBPS;

        emit ProposalThresholdBPSSet(oldProposalThresholdBPS, proposalThresholdBPS);
    }

    /**
     * @notice Admin function for setting the quorum votes basis points
     * @dev newQuorumVotesBPS must be greater than the hardcoded min
     * @param newQuorumVotesBPS new proposal threshold
     */
    function _setQuorumVotesBPS(uint256 newQuorumVotesBPS) external {
        require(msg.sender == admin, 'NounsDAO::_setQuorumVotesBPS: admin only');
        require(
            newQuorumVotesBPS >= MIN_QUORUM_VOTES_BPS && newQuorumVotesBPS <= MAX_QUORUM_VOTES_BPS,
            'NounsDAO::_setProposalThreshold: invalid proposal threshold'
        );
        uint256 oldQuorumVotesBPS = quorumVotesBPS;
        quorumVotesBPS = newQuorumVotesBPS;

        emit QuorumVotesBPSSet(oldQuorumVotesBPS, quorumVotesBPS);
    }

    /**
     * @notice Begins transfer of admin rights. The newPendingAdmin must call `_acceptAdmin` to finalize the transfer.
     * @dev Admin function to begin change of admin. The newPendingAdmin must call `_acceptAdmin` to finalize the transfer.
     * @param newPendingAdmin New pending admin.
     */
    function _setPendingAdmin(address newPendingAdmin) external {
        // Check caller = admin
        require(msg.sender == admin, 'NounsDAO::_setPendingAdmin: admin only');

        // Save current value, if any, for inclusion in log
        address oldPendingAdmin = pendingAdmin;

        // Store pendingAdmin with value newPendingAdmin
        pendingAdmin = newPendingAdmin;

        // Emit NewPendingAdmin(oldPendingAdmin, newPendingAdmin)
        emit NewPendingAdmin(oldPendingAdmin, newPendingAdmin);
    }

    /**
     * @notice Accepts transfer of admin rights. msg.sender must be pendingAdmin
     * @dev Admin function for pending admin to accept role and update admin
     */
    function _acceptAdmin() external {
        // Check caller is pendingAdmin and pendingAdmin ≠ address(0)
        require(msg.sender == pendingAdmin && msg.sender != address(0), 'NounsDAO::_acceptAdmin: pending admin only');

        // Save current values for inclusion in log
        address oldAdmin = admin;
        address oldPendingAdmin = pendingAdmin;

        // Store admin with value pendingAdmin
        admin = pendingAdmin;

        // Clear the pending value
        pendingAdmin = address(0);

        emit NewAdmin(oldAdmin, admin);
        emit NewPendingAdmin(oldPendingAdmin, pendingAdmin);
    }

    /**
     * @notice Admin function for setting the list of ERC20 tokens to transfer on `quit`.
     */
    function _setErc20TokensToIncludeInQuit(address[] calldata erc20tokens) external {
        if (msg.sender != admin) revert AdminOnly();

        address[] memory oldErc20TokensToIncludeInQuit = erc20TokensToIncludeInQuit;
        erc20TokensToIncludeInQuit = erc20tokens;

        emit ERC20TokensToIncludeInQuitSet(oldErc20TokensToIncludeInQuit, erc20tokens);
    }

    /**
     * @notice Current proposal threshold using Noun Total Supply
     * Differs from `GovernerBravo` which uses fixed amount
     */
    function proposalThreshold() public view returns (uint256) {
        return bps2Uint(proposalThresholdBPS, adjustedTotalSupply());
    }

    /**
     * @notice Current quorum votes using Noun Total Supply
     * Differs from `GovernerBravo` which uses fixed amount
     */
    function quorumVotes() public view returns (uint256) {
        return bps2Uint(quorumVotesBPS, adjustedTotalSupply());
    }

    function adjustedTotalSupply() public view returns (uint256) {
        return nouns.totalSupply() - nouns.balanceOf(address(timelock));
    }

    function bps2Uint(uint256 bps, uint256 number) internal pure returns (uint256) {
        return (number * bps) / 10000;
    }

    function _authorizeUpgrade(address) internal view override {
        require(msg.sender == admin, 'NounsDAO::_authorizeUpgrade: admin only');
    }
}<|MERGE_RESOLUTION|>--- conflicted
+++ resolved
@@ -220,23 +220,18 @@
         uint256 ethToSend = (address(timelock).balance * tokenIds.length) / totalSupply;
         for (uint256 i = 0; i < erc20TokensToIncludeInQuit_.length; i++) {
             IERC20 erc20token = IERC20(erc20TokensToIncludeInQuit[i]);
-<<<<<<< HEAD
-
-            // skip tokens that aren't in erc20TokensToInclude
-            if (erc20TokensToInclude.length > 0 && !isAddressIn(address(erc20token), erc20TokensToInclude)) continue;
-
-            uint256 tokensToSend = (erc20token.balanceOf(address(timelock)) * tokenIds.length) / totalSupply;
-            bool erc20Sent = timelock.sendERC20(msg.sender, address(erc20token), tokensToSend);
-            if (!erc20Sent) revert QuitERC20TransferFailed();
-=======
             balancesToSend[i] = (erc20token.balanceOf(address(timelock)) * tokenIds.length) / totalSupply;
->>>>>>> a8468cab
         }
 
         // Send ETH and ERC20 tokens
         timelock.sendETH(payable(msg.sender), ethToSend);
         for (uint256 i = 0; i < erc20TokensToIncludeInQuit_.length; i++) {
-            timelock.sendERC20(msg.sender, erc20TokensToIncludeInQuit_[i], balancesToSend[i]);
+            address erc20Token = erc20TokensToIncludeInQuit_[i];
+
+            // skip tokens that aren't in erc20TokensToInclude
+            if (erc20TokensToInclude.length > 0 && !isAddressIn(erc20Token, erc20TokensToInclude)) continue;
+
+            timelock.sendERC20(msg.sender, erc20Token, balancesToSend[i]);
         }
 
         emit Quit(msg.sender, tokenIds);
