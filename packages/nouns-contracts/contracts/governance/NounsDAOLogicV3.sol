// SPDX-License-Identifier: BSD-3-Clause

/// @title The Nouns DAO logic version 3

/*********************************
 * ░░░░░░░░░░░░░░░░░░░░░░░░░░░░░ *
 * ░░░░░░░░░░░░░░░░░░░░░░░░░░░░░ *
 * ░░░░░░█████████░░█████████░░░ *
 * ░░░░░░██░░░████░░██░░░████░░░ *
 * ░░██████░░░████████░░░████░░░ *
 * ░░██░░██░░░████░░██░░░████░░░ *
 * ░░██░░██░░░████░░██░░░████░░░ *
 * ░░░░░░█████████░░█████████░░░ *
 * ░░░░░░░░░░░░░░░░░░░░░░░░░░░░░ *
 * ░░░░░░░░░░░░░░░░░░░░░░░░░░░░░ *
 *********************************/

// LICENSE
// NounsDAOLogicV2.sol is a modified version of Compound Lab's GovernorBravoDelegate.sol:
// https://github.com/compound-finance/compound-protocol/blob/b9b14038612d846b83f8a009a82c38974ff2dcfe/contracts/Governance/GovernorBravoDelegate.sol
//
// GovernorBravoDelegate.sol source code Copyright 2020 Compound Labs, Inc. licensed under the BSD-3-Clause license.
// With modifications by Nounders DAO.
//
// Additional conditions of BSD-3-Clause can be found here: https://opensource.org/licenses/BSD-3-Clause
//
// MODIFICATIONS
// See NounsDAOLogicV1 for initial GovernorBravoDelegate modifications.
// See NounsDAOLogicV2 for additional modifications
//
// NounsDAOLogicV3 adds:
// - Contract has been broken down to use libraries because of contract size limitations
// - Proposal editing: allowing proposers to update their proposal’s transactions and text description,
// during the Updatable period only, which is the state upon proposal creation. Editing also works with signatures,
// assuming the proposer is able to accumulate signatures from the same signers.
// - Propose by signature: allowing Nouners and delegates to pool their voting power towards submitting a proposal,
// by submitting their signature, instead of the current approach where sponsors must delegate their votes to help
// a proposer achieve threshold.
// - Objection-only Period: a conditional voting period that gets activated upon a last-minute proposal swing
// from defeated to successful, affording against voters more reaction time.
// Only against votes are possible during the objection period.
// - Votes snapshot after voting delay: moving votes snapshot up, to provide Nouners with reaction time per proposal,
// to get their votes ready (e.g. some might want to move their delegations around).
// In NounsDAOLogicV2 the vote snapshot block is the proposal creation block.
// - Nouns fork: any token holder can signal to fork (exit) in response to a governance proposal.
// If a quorum of a configured threshold amount of tokens signals to exit, the fork will succeed.
// This will deploy a new DAO and send part of the treasury to the new DAO.
//
// 2 new states have been added to the proposal state machine: Updatable, ObjectionPeriod
//
// Updated state machine:
// Updatable -> Pending -> Active -> ObjectionPeriod (conditional) -> Succeeded -> Queued -> Executed
//                                                                 ┖> Defeated
//

pragma solidity ^0.8.19;

import './NounsDAOInterfaces.sol';
import { NounsDAOV3Admin } from './NounsDAOV3Admin.sol';
import { NounsDAOV3DynamicQuorum } from './NounsDAOV3DynamicQuorum.sol';
import { NounsDAOV3Votes } from './NounsDAOV3Votes.sol';
import { NounsDAOV3Proposals } from './NounsDAOV3Proposals.sol';
import { NounsDAOV3Fork } from './fork/NounsDAOV3Fork.sol';

contract NounsDAOLogicV3 is NounsDAOStorageV3, NounsDAOEventsV3 {
    using NounsDAOV3Admin for StorageV3;
    using NounsDAOV3DynamicQuorum for StorageV3;
    using NounsDAOV3Votes for StorageV3;
    using NounsDAOV3Proposals for StorageV3;
    using NounsDAOV3Fork for StorageV3;

    /**
     * ░░░░░░░░░░░░░░░░░░░░░░░░░░░░░
     *   CONSTANTS
     * ░░░░░░░░░░░░░░░░░░░░░░░░░░░░░
     */

    /// @notice The minimum setable proposal threshold
    function MIN_PROPOSAL_THRESHOLD_BPS() public pure returns (uint256) {
        return NounsDAOV3Admin.MIN_PROPOSAL_THRESHOLD_BPS;
    }

    /// @notice The maximum setable proposal threshold
    function MAX_PROPOSAL_THRESHOLD_BPS() public pure returns (uint256) {
        return NounsDAOV3Admin.MAX_PROPOSAL_THRESHOLD_BPS;
    }

    /// @notice The minimum setable voting period in blocks
    function MIN_VOTING_PERIOD() public pure returns (uint256) {
        return NounsDAOV3Admin.MIN_VOTING_PERIOD_BLOCKS;
    }

    /// @notice The max setable voting period in blocks
    function MAX_VOTING_PERIOD() public pure returns (uint256) {
        return NounsDAOV3Admin.MAX_VOTING_PERIOD_BLOCKS;
    }

    /// @notice The min setable voting delay in blocks
    function MIN_VOTING_DELAY() public pure returns (uint256) {
        return NounsDAOV3Admin.MIN_VOTING_DELAY_BLOCKS;
    }

    /// @notice The max setable voting delay in blocks
    function MAX_VOTING_DELAY() public pure returns (uint256) {
        return NounsDAOV3Admin.MAX_VOTING_DELAY_BLOCKS;
    }

    /// @notice The maximum number of actions that can be included in a proposal
    function PROPOSAL_MAX_OPERATIONS() public pure returns (uint256) {
        return NounsDAOV3Proposals.PROPOSAL_MAX_OPERATIONS;
    }

    /**
     * ░░░░░░░░░░░░░░░░░░░░░░░░░░░░░
     *   ERRORS
     * ░░░░░░░░░░░░░░░░░░░░░░░░░░░░░
     */

    error AdminOnly();
    error CanOnlyInitializeOnce();
    error InvalidTimelockAddress();
    error InvalidNounsAddress();

    /**
     * ░░░░░░░░░░░░░░░░░░░░░░░░░░░░░
     *   INITIALIZER
     * ░░░░░░░░░░░░░░░░░░░░░░░░░░░░░
     */

    /**
     * @notice Used to initialize the contract during delegator contructor
     * @dev This will only be called for a newly deployed DAO, not as part of an upgrade from V2 to V3
     * @param timelock_ The address of the NounsDAOExecutor
     * @param nouns_ The address of the NOUN tokens
     * @param forkEscrow_ The escrow contract used for creating forks
     * @param forkDAODeployer_ The contract used to deploy new forked DAOs
     * @param vetoer_ The address allowed to unilaterally veto proposals
     * @param daoParams_ Initial DAO parameters
     * @param dynamicQuorumParams_ The initial dynamic quorum parameters
     */
    function initialize(
        address timelock_,
        address nouns_,
        address forkEscrow_,
        address forkDAODeployer_,
        address vetoer_,
        NounsDAOParams calldata daoParams_,
        DynamicQuorumParams calldata dynamicQuorumParams_
    ) public virtual {
        if (address(ds.timelock) != address(0)) revert CanOnlyInitializeOnce();
        if (msg.sender != ds.admin) revert AdminOnly();
        if (timelock_ == address(0)) revert InvalidTimelockAddress();
        if (nouns_ == address(0)) revert InvalidNounsAddress();

        ds._setVotingPeriod(daoParams_.votingPeriod);
        ds._setVotingDelay(daoParams_.votingDelay);
        ds._setProposalThresholdBPS(daoParams_.proposalThresholdBPS);
        ds.timelock = INounsDAOExecutorV2(timelock_);
        ds.nouns = NounsTokenLike(nouns_);
        ds.forkEscrow = INounsDAOForkEscrow(forkEscrow_);
        ds.forkDAODeployer = IForkDAODeployer(forkDAODeployer_);
        ds.vetoer = vetoer_;
        _setDynamicQuorumParams(
            dynamicQuorumParams_.minQuorumVotesBPS,
            dynamicQuorumParams_.maxQuorumVotesBPS,
            dynamicQuorumParams_.quorumCoefficient
        );

        ds._setLastMinuteWindowInBlocks(daoParams_.lastMinuteWindowInBlocks);
        ds._setObjectionPeriodDurationInBlocks(daoParams_.objectionPeriodDurationInBlocks);
        ds._setProposalUpdatablePeriodInBlocks(daoParams_.proposalUpdatablePeriodInBlocks);
    }

    /**
     * ░░░░░░░░░░░░░░░░░░░░░░░░░░░░░
     *   PROPOSALS
     * ░░░░░░░░░░░░░░░░░░░░░░░░░░░░░
     */

    /**
     * @notice Function used to propose a new proposal. Sender must have delegates above the proposal threshold
     * @param targets Target addresses for proposal calls
     * @param values Eth values for proposal calls
     * @param signatures Function signatures for proposal calls
     * @param calldatas Calldatas for proposal calls
     * @param description String description of the proposal
     * @return uint256 Proposal id of new proposal
     */
    function propose(
        address[] memory targets,
        uint256[] memory values,
        string[] memory signatures,
        bytes[] memory calldatas,
        string memory description
    ) public returns (uint256) {
        return ds.propose(NounsDAOV3Proposals.ProposalTxs(targets, values, signatures, calldatas), description);
    }

    /**
     * @notice Function used to propose a new proposal. Sender must have delegates above the proposal threshold.
     * This proposal would be executed via the timelockV1 contract. This is meant to be used in case timelockV1
     * is still holding funds or has special permissions to execute on certain contracts.
     * @param targets Target addresses for proposal calls
     * @param values Eth values for proposal calls
     * @param signatures Function signatures for proposal calls
     * @param calldatas Calldatas for proposal calls
     * @param description String description of the proposal
     * @return uint256 Proposal id of new proposal
     */
    function proposeOnTimelockV1(
        address[] memory targets,
        uint256[] memory values,
        string[] memory signatures,
        bytes[] memory calldatas,
        string memory description
    ) public returns (uint256) {
        return
            ds.proposeOnTimelockV1(
                NounsDAOV3Proposals.ProposalTxs(targets, values, signatures, calldatas),
                description
            );
    }

    /**
     * @notice Function used to propose a new proposal. Sender and signers must have delegates above the proposal threshold
     * @param proposerSignatures Array of signers who have signed the proposal and their signatures.
     * @dev The signatures follow EIP-712. See `PROPOSAL_TYPEHASH` in NounsDAOV3Proposals.sol
     * @param targets Target addresses for proposal calls
     * @param values Eth values for proposal calls
     * @param signatures Function signatures for proposal calls
     * @param calldatas Calldatas for proposal calls
     * @param description String description of the proposal
     * @return uint256 Proposal id of new proposal
     */
    function proposeBySigs(
        ProposerSignature[] memory proposerSignatures,
        address[] memory targets,
        uint256[] memory values,
        string[] memory signatures,
        bytes[] memory calldatas,
        string memory description
    ) external returns (uint256) {
        return
            ds.proposeBySigs(
                proposerSignatures,
                NounsDAOV3Proposals.ProposalTxs(targets, values, signatures, calldatas),
                description
            );
    }

    /**
     * @notice Invalidates a signature that may be used for signing a proposal.
     * Once a signature is canceled, the sender can no longer use it again.
     * If the sender changes their mind and want to sign the proposal, they can change the expiry timestamp
     * in order to produce a new signature.
     * The signature will only be invalidated when used by the sender. If used by a different account, it will
     * not be invalidated.
     * @param sig The signature to cancel
     */
    function cancelSig(bytes calldata sig) external {
        ds.cancelSig(sig);
    }

    /**
     * @notice Update a proposal transactions and description.
     * Only the proposer can update it, and only during the updateable period.
     * @param proposalId Proposal's id
     * @param targets Updated target addresses for proposal calls
     * @param values Updated eth values for proposal calls
     * @param signatures Updated function signatures for proposal calls
     * @param calldatas Updated calldatas for proposal calls
     * @param description Updated description of the proposal
     * @param updateMessage Short message to explain the update
     */
    function updateProposal(
        uint256 proposalId,
        address[] memory targets,
        uint256[] memory values,
        string[] memory signatures,
        bytes[] memory calldatas,
        string memory description,
        string memory updateMessage
    ) external {
        ds.updateProposal(proposalId, targets, values, signatures, calldatas, description, updateMessage);
    }

    /**
     * @notice Updates the proposal's description. Only the proposer can update it, and only during the updateable period.
     * @param proposalId Proposal's id
     * @param description Updated description of the proposal
     * @param updateMessage Short message to explain the update
     */
    function updateProposalDescription(
        uint256 proposalId,
        string calldata description,
        string calldata updateMessage
    ) external {
        ds.updateProposalDescription(proposalId, description, updateMessage);
    }

    /**
     * @notice Updates the proposal's transactions. Only the proposer can update it, and only during the updateable period.
     * @param proposalId Proposal's id
     * @param targets Updated target addresses for proposal calls
     * @param values Updated eth values for proposal calls
     * @param signatures Updated function signatures for proposal calls
     * @param calldatas Updated calldatas for proposal calls
     * @param updateMessage Short message to explain the update
     */
    function updateProposalTransactions(
        uint256 proposalId,
        address[] memory targets,
        uint256[] memory values,
        string[] memory signatures,
        bytes[] memory calldatas,
        string memory updateMessage
    ) external {
        ds.updateProposalTransactions(proposalId, targets, values, signatures, calldatas, updateMessage);
    }

    /**
     * @notice Update a proposal's transactions and description that was created with proposeBySigs.
     * Only the proposer can update it, during the updateable period.
     * Requires the original signers to sign the update.
     * @param proposalId Proposal's id
     * @param proposerSignatures Array of signers who have signed the proposal and their signatures.
     * @dev The signatures follow EIP-712. See `UPDATE_PROPOSAL_TYPEHASH` in NounsDAOV3Proposals.sol
     * @param targets Updated target addresses for proposal calls
     * @param values Updated eth values for proposal calls
     * @param signatures Updated function signatures for proposal calls
     * @param calldatas Updated calldatas for proposal calls
     * @param description Updated description of the proposal
     * @param updateMessage Short message to explain the update
     */
    function updateProposalBySigs(
        uint256 proposalId,
        ProposerSignature[] memory proposerSignatures,
        address[] memory targets,
        uint256[] memory values,
        string[] memory signatures,
        bytes[] memory calldatas,
        string memory description,
        string memory updateMessage
    ) external {
        ds.updateProposalBySigs(
            proposalId,
            proposerSignatures,
            NounsDAOV3Proposals.ProposalTxs(targets, values, signatures, calldatas),
            description,
            updateMessage
        );
    }

    /**
     * @notice Queues a proposal of state succeeded
     * @param proposalId The id of the proposal to queue
     */
    function queue(uint256 proposalId) external {
        ds.queue(proposalId);
    }

    /**
     * @notice Executes a queued proposal if eta has passed
     * @param proposalId The id of the proposal to execute
     */
    function execute(uint256 proposalId) external {
        ds.execute(proposalId);
    }

    /**
     * @notice Executes a queued proposal on timelockV1 if eta has passed
     * This is only required for proposal that were queued on timelockV1, but before the upgrade to DAO V3.
     * These proposals will not have the `executeOnTimelockV1` bool turned on.
     */
    function executeOnTimelockV1(uint256 proposalId) external {
        ds.executeOnTimelockV1(proposalId);
    }

    /**
     * @notice Cancels a proposal only if sender is the proposer or a signer, or proposer & signers voting power
     * dropped below proposal threshold
     * @param proposalId The id of the proposal to cancel
     */
    function cancel(uint256 proposalId) external {
        ds.cancel(proposalId);
    }

    /**
     * @notice Gets the state of a proposal
     * @param proposalId The id of the proposal
     * @return Proposal state
     */
    function state(uint256 proposalId) public view returns (ProposalState) {
        return ds.state(proposalId);
    }

    /**
     * @notice Gets actions of a proposal
     * @param proposalId the id of the proposal
     * @return targets
     * @return values
     * @return signatures
     * @return calldatas
     */
    function getActions(uint256 proposalId)
        external
        view
        returns (
            address[] memory targets,
            uint256[] memory values,
            string[] memory signatures,
            bytes[] memory calldatas
        )
    {
        return ds.getActions(proposalId);
    }

    /**
     * @notice Gets the receipt for a voter on a given proposal
     * @param proposalId the id of proposal
     * @param voter The address of the voter
     * @return The voting receipt
     */
    function getReceipt(uint256 proposalId, address voter) external view returns (Receipt memory) {
        return ds.getReceipt(proposalId, voter);
    }

    /**
     * @notice Returns the proposal details given a proposal id.
     *     The `quorumVotes` member holds the *current* quorum, given the current votes.
     * @param proposalId the proposal id to get the data for
     * @return A `ProposalCondensed` struct with the proposal data, backwards compatible with V1 and V2
     */
    function proposals(uint256 proposalId) external view returns (NounsDAOStorageV2.ProposalCondensed memory) {
        return ds.proposals(proposalId);
    }

    /**
     * @notice Returns the proposal details given a proposal id.
     *     The `quorumVotes` member holds the *current* quorum, given the current votes.
     * @param proposalId the proposal id to get the data for
     * @return A `ProposalCondensed` struct with the proposal data, not backwards compatible as it contains additional values
     * like `objectionPeriodEndBlock` and `signers`
     */
    function proposalsV3(uint256 proposalId) external view returns (ProposalCondensed memory) {
        return ds.proposalsV3(proposalId);
    }

    /**
     * @notice Current proposal threshold using Noun Total Supply
     * Differs from `GovernerBravo` which uses fixed amount
     */
    function proposalThreshold() public view returns (uint256) {
        return ds.proposalThreshold(ds.adjustedTotalSupply());
    }

    /**
     * ░░░░░░░░░░░░░░░░░░░░░░░░░░░░░
     *   DAO FORK
     * ░░░░░░░░░░░░░░░░░░░░░░░░░░░░░
     */

    /**
     * @notice Escrow Nouns to contribute to the fork threshold
     * @dev Requires approving the tokenIds or the entire noun token to the DAO contract
     * @param tokenIds the tokenIds to escrow. They will be sent to the DAO once the fork threshold is reached and the escrow is closed.
     * @param proposalIds array of proposal ids which are the reason for wanting to fork. This will only be used to emit event.
     * @param reason the reason for want to fork. This will only be used to emit event.
     */
    function escrowToFork(
        uint256[] calldata tokenIds,
        uint256[] calldata proposalIds,
        string calldata reason
    ) external {
        ds.escrowToFork(tokenIds, proposalIds, reason);
    }

    /**
     * @notice Withdraw Nouns from the fork escrow. Only possible if the fork has not been executed.
     * Only allowed to withdraw tokens that the sender has escrowed.
     * @param tokenIds the tokenIds to withdraw
     */
    function withdrawFromForkEscrow(uint256[] calldata tokenIds) external {
        ds.withdrawFromForkEscrow(tokenIds);
    }

    /**
     * @notice Execute the fork. Only possible if the fork threshold has been met.
     * This will deploy a new DAO and send part of the treasury to the new DAO's treasury.
     * This will also close the active escrow and all nouns in the escrow belong to the original DAO.
     * @return forkTreasury The address of the new DAO's treasury
     * @return forkToken The address of the new DAO's token
     */
    function executeFork() external returns (address forkTreasury, address forkToken) {
        return ds.executeFork();
    }

    /**
     * @notice Joins a fork while a fork is active
     * @param tokenIds the tokenIds to send to the DAO in exchange for joining the fork
     * @param proposalIds array of proposal ids which are the reason for wanting to fork. This will only be used to emit event.
     * @param reason the reason for want to fork. This will only be used to emit event.
     */
    function joinFork(
        uint256[] calldata tokenIds,
        uint256[] calldata proposalIds,
        string calldata reason
    ) external {
        ds.joinFork(tokenIds, proposalIds, reason);
    }

    /**
     * @notice Withdraws nouns from the fork escrow after the fork has been executed
     * @dev Only the DAO can call this function
     * @param tokenIds the tokenIds to withdraw
     * @param to the address to send the nouns to
     */
    function withdrawDAONounsFromEscrow(uint256[] calldata tokenIds, address to) external {
        ds.withdrawDAONounsFromEscrow(tokenIds, to);
    }

    /**
     * @notice Returns the number of nouns in supply minus nouns owned by the DAO, i.e. held in the treasury or in an
     * escrow after it has closed.
     * This is used when calculating proposal threshold, quorum, fork threshold & treasury split.
     */
    function adjustedTotalSupply() external view returns (uint256) {
        return ds.adjustedTotalSupply();
    }

    /**
     * @notice returns the required number of tokens to escrow to trigger a fork
     */
    function forkThreshold() external view returns (uint256) {
        return ds.forkThreshold();
    }

    /**
     * @notice Returns the number of tokens currently in escrow, contributing to the fork threshold
     */
    function numTokensInForkEscrow() external view returns (uint256) {
        return ds.numTokensInForkEscrow();
    }

    /**
     * ░░░░░░░░░░░░░░░░░░░░░░░░░░░░░
     *   VOTES
     * ░░░░░░░░░░░░░░░░░░░░░░░░░░░░░
     */

    /**
     * @notice Vetoes a proposal only if sender is the vetoer and the proposal has not been executed.
     * @param proposalId The id of the proposal to veto
     */
    function veto(uint256 proposalId) external {
        ds.veto(proposalId);
    }

    /**
     * @notice Cast a vote for a proposal
     * @param proposalId The id of the proposal to vote on
     * @param support The support value for the vote. 0=against, 1=for, 2=abstain
     */
    function castVote(uint256 proposalId, uint8 support) external {
        ds.castVote(proposalId, support);
    }

    /**
     * @notice Cast a vote for a proposal, asking the DAO to refund gas costs.
     * Users with > 0 votes receive refunds. Refunds are partial when using a gas priority fee higher than the DAO's cap.
     * Refunds are partial when the DAO's balance is insufficient.
     * No refund is sent when the DAO's balance is empty. No refund is sent to users with no votes.
     * Voting takes place regardless of refund success.
     * @param proposalId The id of the proposal to vote on
     * @param support The support value for the vote. 0=against, 1=for, 2=abstain
     * @dev Reentrancy is defended against in `castVoteInternal` at the `receipt.hasVoted == false` require statement.
     */
    function castRefundableVote(uint256 proposalId, uint8 support) external {
        ds.castRefundableVote(proposalId, support);
    }

    /**
     * @notice Cast a vote for a proposal, asking the DAO to refund gas costs.
     * Users with > 0 votes receive refunds. Refunds are partial when using a gas priority fee higher than the DAO's cap.
     * Refunds are partial when the DAO's balance is insufficient.
     * No refund is sent when the DAO's balance is empty. No refund is sent to users with no votes.
     * Voting takes place regardless of refund success.
     * @param proposalId The id of the proposal to vote on
     * @param support The support value for the vote. 0=against, 1=for, 2=abstain
     * @param reason The reason given for the vote by the voter
     * @dev Reentrancy is defended against in `castVoteInternal` at the `receipt.hasVoted == false` require statement.
     */
    function castRefundableVoteWithReason(
        uint256 proposalId,
        uint8 support,
        string calldata reason
    ) external {
        ds.castRefundableVoteWithReason(proposalId, support, reason);
    }

    /**
     * @notice Cast a vote for a proposal with a reason
     * @param proposalId The id of the proposal to vote on
     * @param support The support value for the vote. 0=against, 1=for, 2=abstain
     * @param reason The reason given for the vote by the voter
     */
    function castVoteWithReason(
        uint256 proposalId,
        uint8 support,
        string calldata reason
    ) external {
        ds.castVoteWithReason(proposalId, support, reason);
    }

    /**
     * @notice Cast a vote for a proposal by signature
     * @dev External function that accepts EIP-712 signatures for voting on proposals.
     */
    function castVoteBySig(
        uint256 proposalId,
        uint8 support,
        uint8 v,
        bytes32 r,
        bytes32 s
    ) external {
        ds.castVoteBySig(proposalId, support, v, r, s);
    }

    /**
     * ░░░░░░░░░░░░░░░░░░░░░░░░░░░░░
     *   ADMIN
     * ░░░░░░░░░░░░░░░░░░░░░░░░░░░░░
     */

    /**
     * @notice Admin function for setting the voting delay. Best to set voting delay to at least a few days, to give
     * voters time to make sense of proposals, e.g. 21,600 blocks which should be at least 3 days.
     * @param newVotingDelay new voting delay, in blocks
     */
    function _setVotingDelay(uint256 newVotingDelay) external {
        ds._setVotingDelay(newVotingDelay);
    }

    /**
     * @notice Admin function for setting the voting period
     * @param newVotingPeriod new voting period, in blocks
     */
    function _setVotingPeriod(uint256 newVotingPeriod) external {
        ds._setVotingPeriod(newVotingPeriod);
    }

    /**
     * @notice Admin function for setting the proposal threshold basis points
     * @dev newProposalThresholdBPS must be in [`MIN_PROPOSAL_THRESHOLD_BPS`,`MAX_PROPOSAL_THRESHOLD_BPS`]
     * @param newProposalThresholdBPS new proposal threshold
     */
    function _setProposalThresholdBPS(uint256 newProposalThresholdBPS) external {
        ds._setProposalThresholdBPS(newProposalThresholdBPS);
    }

    /**
     * @notice Admin function for setting the objection period duration
     * @param newObjectionPeriodDurationInBlocks new objection period duration, in blocks
     */
    function _setObjectionPeriodDurationInBlocks(uint32 newObjectionPeriodDurationInBlocks) external {
        ds._setObjectionPeriodDurationInBlocks(newObjectionPeriodDurationInBlocks);
    }

    /**
     * @notice Admin function for setting the objection period last minute window
     * @param newLastMinuteWindowInBlocks new objection period last minute window, in blocks
     */
    function _setLastMinuteWindowInBlocks(uint32 newLastMinuteWindowInBlocks) external {
        ds._setLastMinuteWindowInBlocks(newLastMinuteWindowInBlocks);
    }

    /**
     * @notice Admin function for setting the proposal updatable period
     * @param newProposalUpdatablePeriodInBlocks the new proposal updatable period, in blocks
     */
    function _setProposalUpdatablePeriodInBlocks(uint32 newProposalUpdatablePeriodInBlocks) external {
        ds._setProposalUpdatablePeriodInBlocks(newProposalUpdatablePeriodInBlocks);
    }

    /**
     * @notice Begins transfer of admin rights. The newPendingAdmin must call `_acceptAdmin` to finalize the transfer.
     * @dev Admin function to begin change of admin. The newPendingAdmin must call `_acceptAdmin` to finalize the transfer.
     * @param newPendingAdmin New pending admin.
     */
    function _setPendingAdmin(address newPendingAdmin) external {
        ds._setPendingAdmin(newPendingAdmin);
    }

    /**
     * @notice Accepts transfer of admin rights. msg.sender must be pendingAdmin
     * @dev Admin function for pending admin to accept role and update admin
     */
    function _acceptAdmin() external {
        ds._acceptAdmin();
    }

    /**
     * @notice Begins transition of vetoer. The newPendingVetoer must call _acceptVetoer to finalize the transfer.
     * @param newPendingVetoer New Pending Vetoer
     */
    function _setPendingVetoer(address newPendingVetoer) public {
        ds._setPendingVetoer(newPendingVetoer);
    }

    /**
     * @notice Called by the pendingVetoer to accept role and update vetoer
     */
    function _acceptVetoer() external {
        ds._acceptVetoer();
    }

    /**
     * @notice Burns veto priviledges
     * @dev Vetoer function destroying veto power forever
     */
    function _burnVetoPower() public {
        ds._burnVetoPower();
    }

    /**
     * @notice Admin function for setting the minimum quorum votes bps
     * @param newMinQuorumVotesBPS minimum quorum votes bps
     *     Must be between `MIN_QUORUM_VOTES_BPS_LOWER_BOUND` and `MIN_QUORUM_VOTES_BPS_UPPER_BOUND`
     *     Must be lower than or equal to maxQuorumVotesBPS
     */
    function _setMinQuorumVotesBPS(uint16 newMinQuorumVotesBPS) external {
        ds._setMinQuorumVotesBPS(newMinQuorumVotesBPS);
    }

    /**
     * @notice Admin function for setting the maximum quorum votes bps
     * @param newMaxQuorumVotesBPS maximum quorum votes bps
     *     Must be lower than `MAX_QUORUM_VOTES_BPS_UPPER_BOUND`
     *     Must be higher than or equal to minQuorumVotesBPS
     */
    function _setMaxQuorumVotesBPS(uint16 newMaxQuorumVotesBPS) external {
        ds._setMaxQuorumVotesBPS(newMaxQuorumVotesBPS);
    }

    /**
     * @notice Admin function for setting the dynamic quorum coefficient
     * @param newQuorumCoefficient the new coefficient, as a fixed point integer with 6 decimals
     */
    function _setQuorumCoefficient(uint32 newQuorumCoefficient) external {
        ds._setQuorumCoefficient(newQuorumCoefficient);
    }

    /**
     * @notice Admin function for setting all the dynamic quorum parameters
     * @param newMinQuorumVotesBPS minimum quorum votes bps
     *     Must be between `MIN_QUORUM_VOTES_BPS_LOWER_BOUND` and `MIN_QUORUM_VOTES_BPS_UPPER_BOUND`
     *     Must be lower than or equal to maxQuorumVotesBPS
     * @param newMaxQuorumVotesBPS maximum quorum votes bps
     *     Must be lower than `MAX_QUORUM_VOTES_BPS_UPPER_BOUND`
     *     Must be higher than or equal to minQuorumVotesBPS
     * @param newQuorumCoefficient the new coefficient, as a fixed point integer with 6 decimals
     */
    function _setDynamicQuorumParams(
        uint16 newMinQuorumVotesBPS,
        uint16 newMaxQuorumVotesBPS,
        uint32 newQuorumCoefficient
    ) public {
        ds._setDynamicQuorumParams(newMinQuorumVotesBPS, newMaxQuorumVotesBPS, newQuorumCoefficient);
    }

    /**
     * @notice Withdraws all the ETH in the contract. This is callable only by the admin (timelock).
     */
    function _withdraw() external returns (uint256, bool) {
        return ds._withdraw();
    }

    /**
     * @notice Admin function for setting the fork period
     * @param newForkPeriod the new fork proposal period, in seconds
     */
    function _setForkPeriod(uint256 newForkPeriod) external {
        ds._setForkPeriod(newForkPeriod);
    }

    /**
     * @notice Admin function for setting the fork threshold
     * @param newForkThresholdBPS the new fork proposal threshold, in basis points
     */
    function _setForkThresholdBPS(uint256 newForkThresholdBPS) external {
        ds._setForkThresholdBPS(newForkThresholdBPS);
    }

    /**
     * @notice Admin function for setting the proposal id at which vote snapshots start using the voting start block
     * instead of the proposal creation block.
     * Sets it to the next proposal id.
     */
    function _setVoteSnapshotBlockSwitchProposalId() external {
        ds._setVoteSnapshotBlockSwitchProposalId();
    }

    /**
     * @notice Admin function for setting the fork DAO deployer contract
     */
    function _setForkDAODeployer(address newForkDAODeployer) external {
        ds._setForkDAODeployer(newForkDAODeployer);
    }

    /**
     * @notice Admin function for setting the ERC20 tokens that are used when splitting funds to a fork
     */
    function _setErc20TokensToIncludeInFork(address[] calldata erc20tokens) external {
        ds._setErc20TokensToIncludeInFork(erc20tokens);
    }

    /**
     * @notice Admin function for setting the fork escrow contract
     */
    function _setForkEscrow(address newForkEscrow) external {
        ds._setForkEscrow(newForkEscrow);
    }

    /**
     * @notice Admin function for setting the fork related parameters
     * @param forkEscrow_ the fork escrow contract
     * @param forkDAODeployer_ the fork dao deployer contract
     * @param erc20TokensToIncludeInFork_ the ERC20 tokens used when splitting funds to a fork
     * @param forkPeriod_ the period during which it's possible to join a fork after exeuction
     * @param forkThresholdBPS_ the threshold required of escrowed nouns in order to execute a fork
     */
    function _setForkParams(
        address forkEscrow_,
        address forkDAODeployer_,
        address[] calldata erc20TokensToIncludeInFork_,
        uint256 forkPeriod_,
        uint256 forkThresholdBPS_
    ) external {
        ds._setForkEscrow(forkEscrow_);
        ds._setForkDAODeployer(forkDAODeployer_);
        ds._setErc20TokensToIncludeInFork(erc20TokensToIncludeInFork_);
        ds._setForkPeriod(forkPeriod_);
        ds._setForkThresholdBPS(forkThresholdBPS_);
    }

    /**
     * @notice Admin function for setting the timelocks and admin
     * @param newTimelock the new timelock contract
     * @param newTimelockV1 the new timelockV1 contract
     * @param newAdmin the new admin address
     */
    function _setTimelocksAndAdmin(
        address newTimelock,
        address newTimelockV1,
        address newAdmin
    ) external {
        ds._setTimelocksAndAdmin(newTimelock, newTimelockV1, newAdmin);
    }

    /**
     * ░░░░░░░░░░░░░░░░░░░░░░░░░░░░░
     *   DYNAMIC QUORUM
     * ░░░░░░░░░░░░░░░░░░░░░░░░░░░░░
     */

    /**
     * @notice Quorum votes required for a specific proposal to succeed
     * Differs from `GovernerBravo` which uses fixed amount
     */
    function quorumVotes(uint256 proposalId) public view returns (uint256) {
        return ds.quorumVotes(proposalId);
    }

    /**
     * @notice Calculates the required quorum of for-votes based on the amount of against-votes
     *     The more against-votes there are for a proposal, the higher the required quorum is.
     *     The quorum BPS is between `params.minQuorumVotesBPS` and params.maxQuorumVotesBPS.
     *     The additional quorum is calculated as:
     *       quorumCoefficient * againstVotesBPS
     * @dev Note the coefficient is a fixed point integer with 6 decimals
     * @param againstVotes Number of against-votes in the proposal
     * @param adjustedTotalSupply_ The adjusted total supply of Nouns at the time of proposal creation
     * @param params Configurable parameters for calculating the quorum based on againstVotes. See `DynamicQuorumParams` definition for additional details.
     * @return quorumVotes The required quorum
     */
    function dynamicQuorumVotes(
        uint256 againstVotes,
        uint256 adjustedTotalSupply_,
        DynamicQuorumParams memory params
    ) public pure returns (uint256) {
        return NounsDAOV3DynamicQuorum.dynamicQuorumVotes(againstVotes, adjustedTotalSupply_, params);
    }

    /**
     * @notice returns the dynamic quorum parameters values at a certain block number
     * @dev The checkpoints array must not be empty, and the block number must be higher than or equal to
     *     the block of the first checkpoint
     * @param blockNumber_ the block number to get the params at
     * @return The dynamic quorum parameters that were set at the given block number
     */
    function getDynamicQuorumParamsAt(uint256 blockNumber_) public view returns (DynamicQuorumParams memory) {
        return ds.getDynamicQuorumParamsAt(blockNumber_);
    }

    /**
<<<<<<< HEAD
     * @notice Current min quorum votes using Noun adjusted total supply
=======
     * @notice Current min quorum votes using Nouns adjusted total supply
>>>>>>> 0cd09f4c
     */
    function minQuorumVotes() public view returns (uint256) {
        return ds.minQuorumVotes(ds.adjustedTotalSupply());
    }

    /**
<<<<<<< HEAD
     * @notice Current max quorum votes using Noun adjusted total supply
=======
     * @notice Current max quorum votes using Nouns adjusted total supply
>>>>>>> 0cd09f4c
     */
    function maxQuorumVotes() public view returns (uint256) {
        return ds.maxQuorumVotes(ds.adjustedTotalSupply());
    }

    /**
     * @notice Get all quorum params checkpoints
     */
    function quorumParamsCheckpoints() public view returns (DynamicQuorumParamsCheckpoint[] memory) {
        return ds.quorumParamsCheckpoints;
    }

    /**
     * @notice Get a quorum params checkpoint by its index
     */
    function quorumParamsCheckpoints(uint256 index) public view returns (DynamicQuorumParamsCheckpoint memory) {
        return ds.quorumParamsCheckpoints[index];
    }

    /**
     * ░░░░░░░░░░░░░░░░░░░░░░░░░░░░░
     *   STATE VARIABLE GETTERS
     * ░░░░░░░░░░░░░░░░░░░░░░░░░░░░░
     */

    function vetoer() public view returns (address) {
        return ds.vetoer;
    }

    function pendingVetoer() public view returns (address) {
        return ds.pendingVetoer;
    }

    function votingDelay() public view returns (uint256) {
        return ds.votingDelay;
    }

    function votingPeriod() public view returns (uint256) {
        return ds.votingPeriod;
    }

    function proposalThresholdBPS() public view returns (uint256) {
        return ds.proposalThresholdBPS;
    }

    function quorumVotesBPS() public view returns (uint256) {
        return ds.quorumVotesBPS;
    }

    function proposalCount() public view returns (uint256) {
        return ds.proposalCount;
    }

    function timelock() public view returns (INounsDAOExecutor) {
        return ds.timelock;
    }

    function nouns() public view returns (NounsTokenLike) {
        return ds.nouns;
    }

    function latestProposalIds(address account) public view returns (uint256) {
        return ds.latestProposalIds[account];
    }

    function lastMinuteWindowInBlocks() public view returns (uint256) {
        return ds.lastMinuteWindowInBlocks;
    }

    function objectionPeriodDurationInBlocks() public view returns (uint256) {
        return ds.objectionPeriodDurationInBlocks;
    }

    function erc20TokensToIncludeInFork() public view returns (address[] memory) {
        return ds.erc20TokensToIncludeInFork;
    }

    function forkEscrow() public view returns (INounsDAOForkEscrow) {
        return ds.forkEscrow;
    }

    function forkDAODeployer() public view returns (IForkDAODeployer) {
        return ds.forkDAODeployer;
    }

    function forkEndTimestamp() public view returns (uint256) {
        return ds.forkEndTimestamp;
    }

    function forkPeriod() public view returns (uint256) {
        return ds.forkPeriod;
    }

    function forkThresholdBPS() public view returns (uint256) {
        return ds.forkThresholdBPS;
    }

    function proposalUpdatablePeriodInBlocks() public view returns (uint256) {
        return ds.proposalUpdatablePeriodInBlocks;
    }

    function timelockV1() public view returns (address) {
        return address(ds.timelockV1);
    }

    function voteSnapshotBlockSwitchProposalId() public view returns (uint256) {
        return ds.voteSnapshotBlockSwitchProposalId;
    }

    receive() external payable {}
}<|MERGE_RESOLUTION|>--- conflicted
+++ resolved
@@ -903,22 +903,14 @@
     }
 
     /**
-<<<<<<< HEAD
-     * @notice Current min quorum votes using Noun adjusted total supply
-=======
      * @notice Current min quorum votes using Nouns adjusted total supply
->>>>>>> 0cd09f4c
      */
     function minQuorumVotes() public view returns (uint256) {
         return ds.minQuorumVotes(ds.adjustedTotalSupply());
     }
 
     /**
-<<<<<<< HEAD
-     * @notice Current max quorum votes using Noun adjusted total supply
-=======
      * @notice Current max quorum votes using Nouns adjusted total supply
->>>>>>> 0cd09f4c
      */
     function maxQuorumVotes() public view returns (uint256) {
         return ds.maxQuorumVotes(ds.adjustedTotalSupply());
