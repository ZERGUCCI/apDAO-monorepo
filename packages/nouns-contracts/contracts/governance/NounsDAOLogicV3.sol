--- conflicted
+++ resolved
@@ -160,15 +160,9 @@
             dynamicQuorumParams_.quorumCoefficient
         );
 
-<<<<<<< HEAD
         ds._setLastMinuteWindowInBlocks(daoParams_.lastMinuteWindowInBlocks);
         ds._setObjectionPeriodDurationInBlocks(daoParams_.objectionPeriodDurationInBlocks);
-        ds._setProposalUpdatablePeriodInBlock(daoParams_.proposalUpdatablePeriodInBlocks);
-=======
-        ds._setLastMinuteWindowInBlocks(lastMinuteWindowInBlocks_);
-        ds._setObjectionPeriodDurationInBlocks(objectionPeriodDurationInBlocks_);
-        ds._setProposalUpdatablePeriodInBlocks(proposalUpdatablePeriodInBlocks_);
->>>>>>> 2fbc8859
+        ds._setProposalUpdatablePeriodInBlocks(daoParams_.proposalUpdatablePeriodInBlocks);
     }
 
     /**
@@ -773,13 +767,13 @@
         return ds.objectionPeriodDurationInBlocks;
     }
 
-<<<<<<< HEAD
+
     function erc20TokensToIncludeInFork() public view returns (address[] memory) {
         return ds.erc20TokensToIncludeInFork;
-=======
+    }
+
     function proposalUpdatablePeriodInBlocks() public view returns (uint256) {
         return ds.proposalUpdatablePeriodInBlocks;
->>>>>>> 2fbc8859
     }
 
     receive() external payable {}
