--- conflicted
+++ resolved
@@ -41,7 +41,9 @@
 ```sh
 # Official Subgraph
 yarn deploy:[network] # Supports rinkeby and mainnet
-<<<<<<< HEAD
+
+# Fork
+yarn deploy [organization]/[subgraph-name]
 ```
 
 ## Running a local deployment
@@ -81,9 +83,4 @@
 yarn prepare:rinkeby && yarn codegen
 
 yarn test
-=======
-
-# Fork
-yarn deploy [organization]/[subgraph-name]
->>>>>>> bee4b82e
 ```