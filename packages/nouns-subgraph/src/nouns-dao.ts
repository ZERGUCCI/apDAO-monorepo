--- conflicted
+++ resolved
@@ -114,10 +114,6 @@
 }
 
 export function handleProposalUpdated(event: ProposalUpdated): void {
-<<<<<<< HEAD
-  let proposal = getOrCreateProposal(event.params.id.toString());
-
-=======
   const updateId = event.params.id
     .toString()
     .concat('-')
@@ -142,29 +138,12 @@
   // Then update the proposal to the latest state
   proposal.lastUpdatedTimestamp = event.block.timestamp;
   proposal.lastUpdatedBlock = event.block.number;
->>>>>>> 954ce995
   proposal.targets = changetype<Bytes[]>(event.params.targets);
   proposal.values = event.params.values;
   proposal.signatures = event.params.signatures;
   proposal.calldatas = event.params.calldatas;
-<<<<<<< HEAD
-  proposal.description = event.params.description.split('\\n').join('\n'); // The Graph's AssemblyScript version does not support string.replace
-  
-  proposal.lastUpdatedBlock = event.block.number;
-  proposal.lastUpdatedTimestamp = event.block.timestamp;
-
-  proposal.save();
-}
-
-export function handleProposalObjectionPeriodSet(event: ProposalObjectionPeriodSet): void {
-  let proposal = getOrCreateProposal(event.params.id.toString());
-
-  proposal.objectionPeriodEndBlock = event.params.objectionPeriodEndBlock;
-
-=======
   proposal.description = event.params.description.split('\\n').join('\n');
   proposal.title = extractTitle(proposal.description);
->>>>>>> 954ce995
   proposal.save();
 }
 
