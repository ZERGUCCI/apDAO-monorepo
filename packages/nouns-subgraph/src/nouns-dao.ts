import { BigInt, Bytes, log } from '@graphprotocol/graph-ts';
import {
  ProposalCreatedWithRequirements,
  ProposalCanceled,
  ProposalQueued,
  ProposalExecuted,
  VoteCast,
  ProposalVetoed,
  MinQuorumVotesBPSSet,
  MaxQuorumVotesBPSSet,
  QuorumCoefficientSet,
} from './types/NounsDAO/NounsDAO';
import {
  getOrCreateDelegate,
  getOrCreateProposal,
  getOrCreateVote,
  getGovernanceEntity,
  getOrCreateDelegateWithNullOption,
  getOrCreateDynamicQuorumParams,
} from './utils/helpers';
import {
  BIGINT_ONE,
  STATUS_ACTIVE,
  STATUS_QUEUED,
  STATUS_PENDING,
  STATUS_EXECUTED,
  STATUS_CANCELLED,
  STATUS_VETOED,
  BIGINT_ZERO,
} from './utils/constants';
import { dynamicQuorumVotes } from './utils/dynamicQuorum';

export function handleProposalCreatedWithRequirements(
  event: ProposalCreatedWithRequirements,
): void {
  let proposal = getOrCreateProposal(event.params.id.toString());
  let proposer = getOrCreateDelegateWithNullOption(event.params.proposer.toHexString(), false);

  // Check if the proposer was a delegate already accounted for, if not we should log an error
  // since it shouldn't be possible for a delegate to propose anything without first being 'created'
  if (proposer == null) {
    log.error('Delegate {} not found on ProposalCreated. tx_hash: {}', [
      event.params.proposer.toHexString(),
      event.transaction.hash.toHexString(),
    ]);
  }
  // Create it anyway since we will want to account for this event data, even though it should've never happened
  proposer = getOrCreateDelegate(event.params.proposer.toHexString());
  proposal.proposer = proposer.id;
  proposal.targets = changetype<Bytes[]>(event.params.targets);
  proposal.values = event.params.values;
  proposal.signatures = event.params.signatures;
  proposal.calldatas = event.params.calldatas;
  proposal.createdTimestamp = event.block.timestamp;
  proposal.createdBlock = event.block.number;
  proposal.createdTransactionHash = event.transaction.hash;
  proposal.startBlock = event.params.startBlock;
  proposal.endBlock = event.params.endBlock;
  proposal.proposalThreshold = event.params.proposalThreshold;
  proposal.quorumVotes = event.params.quorumVotes;
  proposal.forVotes = BIGINT_ZERO;
  proposal.againstVotes = BIGINT_ZERO;
  proposal.abstainVotes = BIGINT_ZERO;
  proposal.description = event.params.description.split('\\n').join('\n'); // The Graph's AssemblyScript version does not support string.replace
  proposal.status = event.block.number >= proposal.startBlock ? STATUS_ACTIVE : STATUS_PENDING;
  proposal.usingDynamicQuorum = event.params.quorumVotes.equals(BIGINT_ZERO);

  // Storing state for dynamic quorum calculations
  // Doing these for V1 props as well to avoid making these fields optional + avoid missing required field warnings
  const governance = getGovernanceEntity();
  proposal.totalSupply = governance.totalTokenHolders;
  proposal.againstVotes = 0;

  const dynamicQuorum = getOrCreateDynamicQuorumParams();
  proposal.minQuorumVotesBPS = dynamicQuorum.minQuorumVotesBPS;
  proposal.maxQuorumVotesBPS = dynamicQuorum.maxQuorumVotesBPS;
  proposal.quorumCoefficient = dynamicQuorum.quorumCoefficient;

  proposal.save();
}

export function handleProposalCanceled(event: ProposalCanceled): void {
  let proposal = getOrCreateProposal(event.params.id.toString());

  proposal.status = STATUS_CANCELLED;
  proposal.save();
}

export function handleProposalVetoed(event: ProposalVetoed): void {
  let proposal = getOrCreateProposal(event.params.id.toString());

  proposal.status = STATUS_VETOED;
  proposal.save();
}

export function handleProposalQueued(event: ProposalQueued): void {
  let governance = getGovernanceEntity();
  let proposal = getOrCreateProposal(event.params.id.toString());

  proposal.status = STATUS_QUEUED;
  proposal.executionETA = event.params.eta;
  proposal.save();

  governance.proposalsQueued = governance.proposalsQueued.plus(BIGINT_ONE);
  governance.save();
}

export function handleProposalExecuted(event: ProposalExecuted): void {
  let governance = getGovernanceEntity();
  let proposal = getOrCreateProposal(event.params.id.toString());

  proposal.status = STATUS_EXECUTED;
  proposal.executionETA = null;
  proposal.save();

  governance.proposalsQueued = governance.proposalsQueued.minus(BIGINT_ONE);
  governance.save();
}

export function handleVoteCast(event: VoteCast): void {
  let proposal = getOrCreateProposal(event.params.proposalId.toString());
  let voteId = event.params.voter
    .toHexString()
    .concat('-')
    .concat(event.params.proposalId.toString());
  let vote = getOrCreateVote(voteId);
  let voter = getOrCreateDelegateWithNullOption(event.params.voter.toHexString(), false);

  // Check if the voter was a delegate already accounted for, if not we should log an error
  // since it shouldn't be possible for a delegate to vote without first being 'created'
  if (voter == null) {
    log.error('Delegate {} not found on VoteCast. tx_hash: {}', [
      event.params.voter.toHexString(),
      event.transaction.hash.toHexString(),
    ]);
  }

  // Create it anyway since we will want to account for this event data, even though it should've never happened
  voter = getOrCreateDelegate(event.params.voter.toHexString());

  vote.proposal = proposal.id;
  vote.voter = voter.id;
  vote.votesRaw = event.params.votes;
  vote.votes = event.params.votes;
  vote.support = event.params.support == 1;
  vote.supportDetailed = event.params.support;
  vote.nouns = voter.nounsRepresented;

  if (event.params.reason != '') {
    vote.reason = event.params.reason;
  }

  vote.save();

<<<<<<< HEAD
  let shouldSaveProp = false;

  if (event.params.support == 0) {
    shouldSaveProp = true;
    proposal.againstVotes = proposal.againstVotes + event.params.votes.toI32();
  }

  if (proposal.usingDynamicQuorum) {
    shouldSaveProp = true;

    proposal.quorumVotes = dynamicQuorumVotes(
      proposal.againstVotes,
      proposal.totalSupply,
      proposal.minQuorumVotesBPS,
      proposal.maxQuorumVotesBPS,
      proposal.quorumCoefficient,
    );
=======
  if (event.params.support == 0) {
    proposal.againstVotes = proposal.againstVotes.plus(event.params.votes);
  } else if (event.params.support == 1) {
    proposal.forVotes = proposal.forVotes.plus(event.params.votes);
  } else if (event.params.support == 2) {
    proposal.abstainVotes = proposal.abstainVotes.plus(event.params.votes);
>>>>>>> bee4b82e
  }

  if (proposal.status == STATUS_PENDING) {
    shouldSaveProp = true;
    proposal.status = STATUS_ACTIVE;
<<<<<<< HEAD
  }

  if (shouldSaveProp) {
    proposal.save();
  }
}

export function handleMinQuorumVotesBPSSet(event: MinQuorumVotesBPSSet): void {
  const params = getOrCreateDynamicQuorumParams();
  params.minQuorumVotesBPS = event.params.newMinQuorumVotesBPS;
  params.save();
}

export function handleMaxQuorumVotesBPSSet(event: MaxQuorumVotesBPSSet): void {
  const params = getOrCreateDynamicQuorumParams();
  params.maxQuorumVotesBPS = event.params.newMaxQuorumVotesBPS;
  params.save();
}

export function handleQuorumCoefficientSet(event: QuorumCoefficientSet): void {
  const params = getOrCreateDynamicQuorumParams();
  params.quorumCoefficient = event.params.newQuorumCoefficient;
  params.save();
=======
  }
  proposal.save();
>>>>>>> bee4b82e
}<|MERGE_RESOLUTION|>--- conflicted
+++ resolved
@@ -152,17 +152,11 @@
 
   vote.save();
 
-<<<<<<< HEAD
-  let shouldSaveProp = false;
-
   if (event.params.support == 0) {
-    shouldSaveProp = true;
     proposal.againstVotes = proposal.againstVotes + event.params.votes.toI32();
   }
 
   if (proposal.usingDynamicQuorum) {
-    shouldSaveProp = true;
-
     proposal.quorumVotes = dynamicQuorumVotes(
       proposal.againstVotes,
       proposal.totalSupply,
@@ -170,25 +164,20 @@
       proposal.maxQuorumVotesBPS,
       proposal.quorumCoefficient,
     );
-=======
+  }
+
   if (event.params.support == 0) {
     proposal.againstVotes = proposal.againstVotes.plus(event.params.votes);
   } else if (event.params.support == 1) {
     proposal.forVotes = proposal.forVotes.plus(event.params.votes);
   } else if (event.params.support == 2) {
     proposal.abstainVotes = proposal.abstainVotes.plus(event.params.votes);
->>>>>>> bee4b82e
   }
 
   if (proposal.status == STATUS_PENDING) {
-    shouldSaveProp = true;
     proposal.status = STATUS_ACTIVE;
-<<<<<<< HEAD
   }
-
-  if (shouldSaveProp) {
-    proposal.save();
-  }
+  proposal.save();
 }
 
 export function handleMinQuorumVotesBPSSet(event: MinQuorumVotesBPSSet): void {
@@ -207,8 +196,4 @@
   const params = getOrCreateDynamicQuorumParams();
   params.quorumCoefficient = event.params.newQuorumCoefficient;
   params.save();
-=======
-  }
-  proposal.save();
->>>>>>> bee4b82e
 }