{
  "name": "@nouns/bots",
  "private": true,
  "version": "0.1.0",
  "description": "nouns backend bots",
  "author": "Nounders",
  "homepage": "https://nouns.wtf",
  "license": "GPL-3.0",
  "main": "src/index.ts",
  "directories": {
    "lib": "lib",
    "test": "__tests__"
  },
  "files": [
    "lib"
  ],
  "scripts": {
    "build": "tsc",
    "start": "nodemon src/index.ts",
    "format": "prettier 'src/**/*.ts' --write"
  },
  "devDependencies": {
    "@types/ioredis": "^4.26.4",
    "@types/node": "^14.11.2",
    "@types/tmp": "^0.2.1",
    "nodemon": "^2.0.7",
    "prettier": "^2.1.2"
  },
  "dependencies": {
    "@nouns/contracts": "^0.2.0",
    "dotenv": "^8.2.0",
    "discord.js": "^12.5.3",
    "ethers": "^5.6.8",
    "graphql": "^15.3.0",
    "graphql-request": "^3.1.0",
    "ioredis": "^4.27.6",
<<<<<<< HEAD
    "sharp": "^0.31.1",
=======
    "sharp": "^0.31.2",
>>>>>>> 5aaea39a
    "tmp": "^0.2.1",
    "ts-try": "^0.2.0",
    "twitter-api-v2": "^1.1.1"
  }
}<|MERGE_RESOLUTION|>--- conflicted
+++ resolved
@@ -34,11 +34,7 @@
     "graphql": "^15.3.0",
     "graphql-request": "^3.1.0",
     "ioredis": "^4.27.6",
-<<<<<<< HEAD
-    "sharp": "^0.31.1",
-=======
     "sharp": "^0.31.2",
->>>>>>> 5aaea39a
     "tmp": "^0.2.1",
     "ts-try": "^0.2.0",
     "twitter-api-v2": "^1.1.1"
